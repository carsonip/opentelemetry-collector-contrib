--- conflicted
+++ resolved
@@ -144,17 +144,7 @@
           filters:
             tags:
               only: /.*/
-<<<<<<< HEAD
-      - test:
-=======
-      - loadtest:
-          requires:
-            - build
-          filters:
-            tags:
-              only: /.*/
       - unit-tests:
->>>>>>> 4f2808d7
           requires:
             - setup
           filters:
@@ -172,25 +162,7 @@
               ignore: /.*/
             tags:
               only: /^v[0-9].[0-9].[0-9]+.*/
-<<<<<<< HEAD
-
-=======
-      - spawn-stability-tests-job:
-          requires:
-            - lint
-            - unit-tests
-            - integration-tests
-            - build
-          filters:
-            branches:
-              only: /master|release\/.+/
-            tags:
-              ignore: /.*/
-      - integration-tests:
-          filters:
-            tags:
-              only: /.*/
->>>>>>> 4f2808d7
+
 
 jobs:
   setup:
@@ -318,7 +290,7 @@
       # Number of runners must be always in sync with number of stability tests,
       # so every node runs exactly one stability test.
       runners-number:
-        type: integer 
+        type: integer
         default: 9
     executor: golang
     resource_class: medium+
