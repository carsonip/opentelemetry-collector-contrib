--- conflicted
+++ resolved
@@ -406,10 +406,7 @@
 	if err != nil {
 		return fmt.Errorf("failed to encode trace record: %w", err)
 	}
-<<<<<<< HEAD
 	return bulkIndexerSession.Add(ctx, fIndex, bytes.NewReader(document), nil)
-=======
-	return bulkIndexerSession.Add(ctx, fIndex, bytes.NewReader(document))
 }
 
 func (e *elasticsearchExporter) pushSpanEvent(
@@ -445,5 +442,4 @@
 		return err
 	}
 	return bulkIndexerSession.Add(ctx, fIndex, bytes.NewReader(docBytes))
->>>>>>> 2b32e1d5
 }