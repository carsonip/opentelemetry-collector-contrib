// Copyright The OpenTelemetry Authors
// SPDX-License-Identifier: Apache-2.0

package elasticsearchexporter // import "github.com/open-telemetry/opentelemetry-collector-contrib/exporter/elasticsearchexporter"

import (
	"bytes"
	"encoding/binary"
	"encoding/json"
	"errors"
	"fmt"
	"hash"
	"hash/fnv"
	"math"
	"time"

	"go.opentelemetry.io/collector/pdata/pcommon"
	"go.opentelemetry.io/collector/pdata/plog"
	"go.opentelemetry.io/collector/pdata/pmetric"
	"go.opentelemetry.io/collector/pdata/ptrace"
	semconv "go.opentelemetry.io/collector/semconv/v1.22.0"

	"github.com/open-telemetry/opentelemetry-collector-contrib/exporter/elasticsearchexporter/internal/objmodel"
	"github.com/open-telemetry/opentelemetry-collector-contrib/internal/coreinternal/traceutil"
)

// resourceAttrsConversionMap contains conversions for resource-level attributes
// from their Semantic Conventions (SemConv) names to equivalent Elastic Common
// Schema (ECS) names.
// If the ECS field name is specified as an empty string (""), the converter will
// neither convert the SemConv key to the equivalent ECS name nor pass-through the
// SemConv key as-is to become the ECS name.
var resourceAttrsConversionMap = map[string]string{
	semconv.AttributeServiceInstanceID:      "service.node.name",
	semconv.AttributeDeploymentEnvironment:  "service.environment",
	semconv.AttributeTelemetrySDKName:       "",
	semconv.AttributeTelemetrySDKLanguage:   "",
	semconv.AttributeTelemetrySDKVersion:    "",
	semconv.AttributeTelemetryDistroName:    "",
	semconv.AttributeTelemetryDistroVersion: "",
	semconv.AttributeCloudPlatform:          "cloud.service.name",
	semconv.AttributeContainerImageTags:     "container.image.tag",
	semconv.AttributeHostName:               "host.hostname",
	semconv.AttributeHostArch:               "host.architecture",
	semconv.AttributeProcessExecutablePath:  "process.executable",
	semconv.AttributeProcessRuntimeName:     "service.runtime.name",
	semconv.AttributeProcessRuntimeVersion:  "service.runtime.version",
	semconv.AttributeOSName:                 "host.os.name",
	semconv.AttributeOSType:                 "host.os.platform",
	semconv.AttributeOSDescription:          "host.os.full",
	semconv.AttributeOSVersion:              "host.os.version",
	semconv.AttributeK8SDeploymentName:      "kubernetes.deployment.name",
	semconv.AttributeK8SNamespaceName:       "kubernetes.namespace",
	semconv.AttributeK8SNodeName:            "kubernetes.node.name",
	semconv.AttributeK8SPodName:             "kubernetes.pod.name",
	semconv.AttributeK8SPodUID:              "kubernetes.pod.uid",
}

// resourceAttrsToPreserve contains conventions that should be preserved in ECS mode.
// This can happen when an attribute needs to be mapped to an ECS equivalent but
// at the same time be preserved to its original form.
var resourceAttrsToPreserve = map[string]bool{
	semconv.AttributeHostName: true,
}

type mappingModel interface {
	encodeLog(pcommon.Resource, string, plog.LogRecord, pcommon.InstrumentationScope, string) ([]byte, error)
	encodeSpan(pcommon.Resource, string, ptrace.Span, pcommon.InstrumentationScope, string) ([]byte, error)
	upsertMetricDataPointValue(map[uint32]objmodel.Document, pcommon.Resource, string, pcommon.InstrumentationScope, string, pmetric.Metric, dataPoint, pcommon.Value) error
	encodeDocument(objmodel.Document) ([]byte, error)
}

// encodeModel tries to keep the event as close to the original open telemetry semantics as is.
// No fields will be mapped by default.
//
// Field deduplication and dedotting of attributes is supported by the encodeModel.
//
// See: https://github.com/open-telemetry/oteps/blob/master/text/logs/0097-log-data-model.md
type encodeModel struct {
	dedot bool
	mode  MappingMode
}

type dataPoint interface {
	Timestamp() pcommon.Timestamp
	StartTimestamp() pcommon.Timestamp
	Attributes() pcommon.Map
}

const (
	traceIDField   = "traceID"
	spanIDField    = "spanID"
	attributeField = "attribute"
)

func (m *encodeModel) encodeLog(resource pcommon.Resource, resourceSchemaURL string, record plog.LogRecord, scope pcommon.InstrumentationScope, scopeSchemaURL string) ([]byte, error) {
	var document objmodel.Document
	switch m.mode {
	case MappingECS:
		document = m.encodeLogECSMode(resource, record, scope)
	case MappingOTel:
		document = m.encodeLogOTelMode(resource, resourceSchemaURL, record, scope, scopeSchemaURL)
	default:
		document = m.encodeLogDefaultMode(resource, record, scope)
	}
	document.Dedup()

	var buf bytes.Buffer
	err := document.Serialize(&buf, m.dedot, m.mode == MappingOTel)
	return buf.Bytes(), err
}

func (m *encodeModel) encodeLogDefaultMode(resource pcommon.Resource, record plog.LogRecord, scope pcommon.InstrumentationScope) objmodel.Document {
	var document objmodel.Document

	docTimeStamp := record.Timestamp()
	if docTimeStamp.AsTime().UnixNano() == 0 {
		docTimeStamp = record.ObservedTimestamp()
	}
	document.AddTimestamp("@timestamp", docTimeStamp) // We use @timestamp in order to ensure that we can index if the default data stream logs template is used.
	document.AddTraceID("TraceId", record.TraceID())
	document.AddSpanID("SpanId", record.SpanID())
	document.AddInt("TraceFlags", int64(record.Flags()))
	document.AddString("SeverityText", record.SeverityText())
	document.AddInt("SeverityNumber", int64(record.SeverityNumber()))
	document.AddAttribute("Body", record.Body())
	m.encodeAttributes(&document, record.Attributes())
	document.AddAttributes("Resource", resource.Attributes())
	document.AddAttributes("Scope", scopeToAttributes(scope))

	return document
}

func forEachDataStreamKey(fn func(key string)) {
	for _, key := range []string{dataStreamType, dataStreamDataset, dataStreamNamespace} {
		fn(key)
	}
}

// addDataStreamAttributes adds data_stream.* attributes to document
func addDataStreamAttributes(document *objmodel.Document, attr pcommon.Map) {
	forEachDataStreamKey(func(key string) {
		if value, exists := attr.Get(key); exists {
			document.AddAttribute(key, value)
		}
	})
}

// stripDataStreamAttributes removes data_stream.* attributes from map
func stripDataStreamAttributes(attr pcommon.Map) {
	forEachDataStreamKey(func(key string) {
		if _, exists := attr.Get(key); exists {
			attr.Remove(key)
		}
	})
}

func (m *encodeModel) encodeLogOTelMode(resource pcommon.Resource, resourceSchemaURL string, record plog.LogRecord, scope pcommon.InstrumentationScope, scopeSchemaURL string) objmodel.Document {
	var document objmodel.Document

	docTimeStamp := record.Timestamp()
	if docTimeStamp.AsTime().UnixNano() == 0 {
		docTimeStamp = record.ObservedTimestamp()
	}

	document.AddTimestamp("@timestamp", docTimeStamp)
	document.AddTimestamp("observed_timestamp", record.ObservedTimestamp())

	document.AddTraceID("trace_id", record.TraceID())
	document.AddSpanID("span_id", record.SpanID())
	document.AddString("severity_text", record.SeverityText())
	document.AddInt("severity_number", int64(record.SeverityNumber()))
	document.AddInt("dropped_attributes_count", int64(record.DroppedAttributesCount()))

	// At this point the data_stream attributes are expected to be in the record attributes,
	// updated by the router.
	// Move them to the top of the document and remove them from the record
	attributeMap := record.Attributes()
	addDataStreamAttributes(&document, attributeMap)
	stripDataStreamAttributes(attributeMap)
	document.AddAttributes("attributes", attributeMap)

	m.encodeResourceOTelMode(&document, resource, resourceSchemaURL)
	m.encodeScopeOTelMode(&document, scope, scopeSchemaURL)

	// Body
	setOTelLogBody(&document, record.Body())

	return document
}

func setOTelLogBody(doc *objmodel.Document, body pcommon.Value) {
	switch body.Type() {
	case pcommon.ValueTypeMap:
		doc.AddAttribute("body_structured", body)
	case pcommon.ValueTypeSlice:
		slice := body.Slice()
		for i := 0; i < slice.Len(); i++ {
			switch slice.At(i).Type() {
			case pcommon.ValueTypeMap, pcommon.ValueTypeSlice:
				doc.AddAttribute("body_structured", body)
				return
			}
		}

		bodyTextVal := pcommon.NewValueSlice()
		bodyTextSlice := bodyTextVal.Slice()
		bodyTextSlice.EnsureCapacity(slice.Len())

		for i := 0; i < slice.Len(); i++ {
			elem := slice.At(i)
			bodyTextSlice.AppendEmpty().SetStr(elem.AsString())
		}
		doc.AddAttribute("body_text", bodyTextVal)
	default:
		doc.AddString("body_text", body.AsString())
	}
}

func (m *encodeModel) encodeLogECSMode(resource pcommon.Resource, record plog.LogRecord, scope pcommon.InstrumentationScope) objmodel.Document {
	var document objmodel.Document

	// First, try to map resource-level attributes to ECS fields.
	encodeAttributesECSMode(&document, resource.Attributes(), resourceAttrsConversionMap, resourceAttrsToPreserve)

	// Then, try to map scope-level attributes to ECS fields.
	scopeAttrsConversionMap := map[string]string{
		// None at the moment
	}
	encodeAttributesECSMode(&document, scope.Attributes(), scopeAttrsConversionMap, resourceAttrsToPreserve)

	// Finally, try to map record-level attributes to ECS fields.
	recordAttrsConversionMap := map[string]string{
		"event.name":                         "event.action",
		semconv.AttributeExceptionMessage:    "error.message",
		semconv.AttributeExceptionStacktrace: "error.stacktrace",
		semconv.AttributeExceptionType:       "error.type",
		semconv.AttributeExceptionEscaped:    "event.error.exception.handled",
	}
	encodeAttributesECSMode(&document, record.Attributes(), recordAttrsConversionMap, resourceAttrsToPreserve)

	// Handle special cases.
	encodeLogAgentNameECSMode(&document, resource)
	encodeLogAgentVersionECSMode(&document, resource)
	encodeLogHostOsTypeECSMode(&document, resource)
	encodeLogTimestampECSMode(&document, record)
	document.AddTraceID("trace.id", record.TraceID())
	document.AddSpanID("span.id", record.SpanID())
	if n := record.SeverityNumber(); n != plog.SeverityNumberUnspecified {
		document.AddInt("event.severity", int64(record.SeverityNumber()))
	}

	document.AddString("log.level", record.SeverityText())

	if record.Body().Type() == pcommon.ValueTypeStr {
		document.AddAttribute("message", record.Body())
	}

	return document
}

func (m *encodeModel) encodeDocument(document objmodel.Document) ([]byte, error) {
	document.Dedup()

	var buf bytes.Buffer
	err := document.Serialize(&buf, m.dedot, m.mode == MappingOTel)
	if err != nil {
		return nil, err
	}
	return buf.Bytes(), nil
}

<<<<<<< HEAD
func (m *encodeModel) upsertMetricDataPointValue(documents map[uint32]objmodel.Document, resource pcommon.Resource, resourceSchemaURL string, scope pcommon.InstrumentationScope, scopeSchemaURL string, metric pmetric.Metric, dp dataPoint, value pcommon.Value) error {
	switch m.mode {
	case MappingECS:
		return m.upsertMetricDataPointValueECSMode(documents, resource, resourceSchemaURL, scope, scopeSchemaURL, metric, dp, value)
	case MappingOTel:
		return m.upsertMetricDataPointValueOTelMode(documents, resource, resourceSchemaURL, scope, scopeSchemaURL, metric, dp, value)
=======
// upsertMetricDataPointValue upserts a datapoint value to documents which is already hashed by resource and index
func (m *encodeModel) upsertMetricDataPointValue(documents map[uint32]objmodel.Document, resource pcommon.Resource, resourceSchemaURL string, scope pcommon.InstrumentationScope, scopeSchemaURL string, metric pmetric.Metric, dp dataPoint, value pcommon.Value) error {
	switch m.mode {
	case MappingOTel:
		return m.upsertMetricDataPointValueOTelMode(documents, resource, resourceSchemaURL, scope, scopeSchemaURL, metric, dp, value)
	case MappingECS:
		return m.upsertMetricDataPointValueECSMode(documents, resource, resourceSchemaURL, scope, scopeSchemaURL, metric, dp, value)
>>>>>>> bd7cbd75
	default:
		// Defaults to ECS for backward compatibility
		return m.upsertMetricDataPointValueECSMode(documents, resource, resourceSchemaURL, scope, scopeSchemaURL, metric, dp, value)
	}
}

func (m *encodeModel) upsertMetricDataPointValueECSMode(documents map[uint32]objmodel.Document, resource pcommon.Resource, _ string, _ pcommon.InstrumentationScope, _ string, metric pmetric.Metric, dp dataPoint, value pcommon.Value) error {
	hash := metricECSHash(dp.Timestamp(), dp.Attributes())
	var (
		document objmodel.Document
		ok       bool
	)
	if document, ok = documents[hash]; !ok {
		encodeAttributesECSMode(&document, resource.Attributes(), resourceAttrsConversionMap, resourceAttrsToPreserve)
		document.AddTimestamp("@timestamp", dp.Timestamp())
		document.AddAttributes("", dp.Attributes())
	}

	document.AddAttribute(metric.Name(), value)

	documents[hash] = document
	return nil
}

func (m *encodeModel) upsertMetricDataPointValueOTelMode(documents map[uint32]objmodel.Document, resource pcommon.Resource, resourceSchemaURL string, scope pcommon.InstrumentationScope, scopeSchemaURL string, metric pmetric.Metric, dp dataPoint, value pcommon.Value) error {
	// documents is per-resource. Therefore, there is no need to hash resource attributes
	hash := metricOTelHash(dp, scope.Attributes(), metric.Unit())
	var (
		document objmodel.Document
		ok       bool
	)
	if document, ok = documents[hash]; !ok {
		document.AddTimestamp("@timestamp", dp.Timestamp())
		if dp.StartTimestamp() != 0 {
			document.AddTimestamp("start_timestamp", dp.StartTimestamp())
		}
		document.AddString("unit", metric.Unit())

		attributeMap := dp.Attributes()
<<<<<<< HEAD
		addDataStreamAttributes(&document, attributeMap)
		stripDataStreamAttributes(attributeMap)
		document.AddAttributes("attributes", attributeMap)

		m.encodeResourceOTelMode(&document, resource, resourceSchemaURL)
		m.encodeScopeOTelMode(&document, scope, scopeSchemaURL)
=======

		forEachDataStreamKey := func(fn func(key string)) {
			for _, key := range datastreamKeys {
				fn(key)
			}
		}

		forEachDataStreamKey(func(key string) {
			if val, exists := attributeMap.Get(key); exists {
				document.AddAttribute(key, val)
				attributeMap.Remove(key)
			}
		})

		document.AddAttributes("attributes", attributeMap)

		// Resource
		resourceMapVal := pcommon.NewValueMap()
		resourceMap := resourceMapVal.Map()
		resourceMap.PutStr("schema_url", resourceSchemaURL)
		resourceMap.PutInt("dropped_attributes_count", int64(resource.DroppedAttributesCount()))
		resourceAttrMap := resourceMap.PutEmptyMap("attributes")

		resource.Attributes().CopyTo(resourceAttrMap)

		// Remove data_stream attributes from the resources attributes if present
		forEachDataStreamKey(func(key string) {
			resourceAttrMap.Remove(key)
		})

		document.Add("resource", objmodel.ValueFromAttribute(resourceMapVal))

		// Scope
		scopeMapVal := pcommon.NewValueMap()
		scopeMap := scopeMapVal.Map()
		if scope.Name() != "" {
			scopeMap.PutStr("name", scope.Name())
		}
		if scope.Version() != "" {
			scopeMap.PutStr("version", scope.Version())
		}
		if scopeSchemaURL != "" {
			scopeMap.PutStr("schema_url", scopeSchemaURL)
		}
		if scope.DroppedAttributesCount() > 0 {
			scopeMap.PutInt("dropped_attributes_count", int64(scope.DroppedAttributesCount()))
		}
		scopeAttributes := scope.Attributes()
		if scopeAttributes.Len() > 0 {
			scopeAttrMap := scopeMap.PutEmptyMap("attributes")
			scopeAttributes.CopyTo(scopeAttrMap)

			// Remove data_stream attributes from the scope attributes if present
			forEachDataStreamKey(func(key string) {
				scopeAttrMap.Remove(key)
			})
		}

		if scopeMap.Len() > 0 {
			document.Add("scope", objmodel.ValueFromAttribute(scopeMapVal))
		}
>>>>>>> bd7cbd75
	}

	switch value.Type() {
	case pcommon.ValueTypeMap:
		m := pcommon.NewMap()
		value.Map().CopyTo(m)
		document.Add("metrics."+metric.Name(), objmodel.UnflattenableObjectValue(m))
	default:
		document.Add("metrics."+metric.Name(), objmodel.ValueFromAttribute(value))
	}
	// TODO: support quantiles
	// https://github.com/open-telemetry/opentelemetry-collector-contrib/issues/34561

	document.AddDynamicTemplate("metrics."+metric.Name(), metricDpToDynamicTemplate(metric, dp))
	documents[hash] = document
	return nil
}

// metricDpToDynamicTemplate returns the name of dynamic template that applies to the metric and data point,
// so that the field is indexed into Elasticsearch with the correct mapping. The name should correspond to a
// dynamic template that is defined in ES mapping, e.g.
// https://github.com/elastic/elasticsearch/blob/8.15/x-pack/plugin/core/template-resources/src/main/resources/metrics%40mappings.json
func metricDpToDynamicTemplate(metric pmetric.Metric, dp dataPoint) string {
	switch metric.Type() {
	case pmetric.MetricTypeSum:
		switch dp.(pmetric.NumberDataPoint).ValueType() {
		case pmetric.NumberDataPointValueTypeDouble:
			if metric.Sum().IsMonotonic() {
				return "counter_double"
			}
			return "gauge_double"
		case pmetric.NumberDataPointValueTypeInt:
			if metric.Sum().IsMonotonic() {
				return "counter_long"
			}
			return "gauge_long"
		default:
			return "" // NumberDataPointValueTypeEmpty should already be discarded in numberToValue
		}
	case pmetric.MetricTypeGauge:
		switch dp.(pmetric.NumberDataPoint).ValueType() {
		case pmetric.NumberDataPointValueTypeDouble:
			return "gauge_double"
		case pmetric.NumberDataPointValueTypeInt:
			return "gauge_long"
		default:
			return "" // NumberDataPointValueTypeEmpty should already be discarded in numberToValue
		}
	case pmetric.MetricTypeHistogram, pmetric.MetricTypeExponentialHistogram:
		return "histogram"
	case pmetric.MetricTypeSummary:
		return "summary_metrics"
	}
	return ""
}

func summaryToValue(dp pmetric.SummaryDataPoint) pcommon.Value {
	// TODO: Add support for quantiles
	// https://github.com/open-telemetry/opentelemetry-collector-contrib/issues/34561
	vm := pcommon.NewValueMap()
	m := vm.Map()
	m.PutDouble("sum", dp.Sum())
	m.PutInt("value_count", int64(dp.Count()))
	return vm
}

func histogramToValue(dp pmetric.HistogramDataPoint) (pcommon.Value, error) {
	// Histogram conversion function is from
	// https://github.com/elastic/apm-data/blob/3b28495c3cbdc0902983134276eb114231730249/input/otlp/metrics.go#L277
	bucketCounts := dp.BucketCounts()
	explicitBounds := dp.ExplicitBounds()
	if bucketCounts.Len() != explicitBounds.Len()+1 || explicitBounds.Len() == 0 {
		return pcommon.Value{}, errors.New("invalid histogram data point")
	}

	vm := pcommon.NewValueMap()
	m := vm.Map()
	counts := m.PutEmptySlice("counts")
	values := m.PutEmptySlice("values")

	values.EnsureCapacity(bucketCounts.Len())
	counts.EnsureCapacity(bucketCounts.Len())
	for i := 0; i < bucketCounts.Len(); i++ {
		count := bucketCounts.At(i)
		if count == 0 {
			continue
		}

		var value float64
		switch i {
		// (-infinity, explicit_bounds[i]]
		case 0:
			value = explicitBounds.At(i)
			if value > 0 {
				value /= 2
			}

		// (explicit_bounds[i], +infinity)
		case bucketCounts.Len() - 1:
			value = explicitBounds.At(i - 1)

		// [explicit_bounds[i-1], explicit_bounds[i])
		default:
			// Use the midpoint between the boundaries.
			value = explicitBounds.At(i-1) + (explicitBounds.At(i)-explicitBounds.At(i-1))/2.0
		}

		counts.AppendEmpty().SetInt(int64(count))
		values.AppendEmpty().SetDouble(value)
	}

	return vm, nil
}

var errInvalidNumberDataPoint = errors.New("invalid number data point")

func numberToValue(dp pmetric.NumberDataPoint) (pcommon.Value, error) {
	switch dp.ValueType() {
	case pmetric.NumberDataPointValueTypeDouble:
		value := dp.DoubleValue()
		if math.IsNaN(value) || math.IsInf(value, 0) {
			return pcommon.Value{}, errInvalidNumberDataPoint
		}
		return pcommon.NewValueDouble(value), nil
	case pmetric.NumberDataPointValueTypeInt:
		return pcommon.NewValueInt(dp.IntValue()), nil
	}
	return pcommon.Value{}, errInvalidNumberDataPoint
}

func (m *encodeModel) encodeResourceOTelMode(document *objmodel.Document, resource pcommon.Resource, resourceSchemaURL string) {
	resourceMapVal := pcommon.NewValueMap()
	resourceMap := resourceMapVal.Map()
	if resourceSchemaURL != "" {
		resourceMap.PutStr("schema_url", resourceSchemaURL)
	}
	resourceMap.PutInt("dropped_attributes_count", int64(resource.DroppedAttributesCount()))
	resourceAttrMap := resourceMap.PutEmptyMap("attributes")
	resource.Attributes().CopyTo(resourceAttrMap)
	stripDataStreamAttributes(resourceAttrMap)

	document.Add("resource", objmodel.ValueFromAttribute(resourceMapVal))
}

func (m *encodeModel) encodeScopeOTelMode(document *objmodel.Document, scope pcommon.InstrumentationScope, scopeSchemaURL string) {
	scopeMapVal := pcommon.NewValueMap()
	scopeMap := scopeMapVal.Map()
	if scope.Name() != "" {
		scopeMap.PutStr("name", scope.Name())
	}
	if scope.Version() != "" {
		scopeMap.PutStr("version", scope.Version())
	}
	if scopeSchemaURL != "" {
		scopeMap.PutStr("schema_url", scopeSchemaURL)
	}
	if scope.DroppedAttributesCount() > 0 {
		scopeMap.PutInt("dropped_attributes_count", int64(scope.DroppedAttributesCount()))
	}
	scopeAttributes := scope.Attributes()
	if scopeAttributes.Len() > 0 {
		scopeAttrMap := scopeMap.PutEmptyMap("attributes")
		scopeAttributes.CopyTo(scopeAttrMap)
		stripDataStreamAttributes(scopeAttrMap)
	}
	if scopeMap.Len() > 0 {
		document.Add("scope", objmodel.ValueFromAttribute(scopeMapVal))
	}
}

func (m *encodeModel) encodeSpan(resource pcommon.Resource, resourceSchemaURL string, span ptrace.Span, scope pcommon.InstrumentationScope, scopeSchemaURL string) ([]byte, error) {
	var document objmodel.Document
	switch m.mode {
	case MappingOTel:
		document = m.encodeSpanOTelMode(resource, resourceSchemaURL, span, scope, scopeSchemaURL)
	default:
		document = m.encodeSpanDefaultMode(resource, span, scope)
	}
	document.Dedup()
	var buf bytes.Buffer
	err := document.Serialize(&buf, m.dedot, m.mode == MappingOTel)
	return buf.Bytes(), err
}

func (m *encodeModel) encodeSpanOTelMode(resource pcommon.Resource, resourceSchemaURL string, span ptrace.Span, scope pcommon.InstrumentationScope, scopeSchemaURL string) objmodel.Document {
	var document objmodel.Document
	document.AddTimestamp("@timestamp", span.StartTimestamp())
	document.AddTraceID("trace_id", span.TraceID())
	document.AddSpanID("span_id", span.SpanID())
	document.AddString("trace_state", span.TraceState().AsRaw())
	document.AddSpanID("parent_span_id", span.ParentSpanID())
	document.AddString("name", span.Name())
	document.AddString("kind", span.Kind().String())
	document.AddInt("duration", int64(span.EndTimestamp()-span.StartTimestamp()))

	attributeMap := span.Attributes()
	addDataStreamAttributes(&document, attributeMap)
	stripDataStreamAttributes(attributeMap)
	document.AddAttributes("attributes", attributeMap)

	document.AddInt("dropped_attributes_count", int64(span.DroppedAttributesCount()))
	document.AddInt("dropped_events_count", int64(span.DroppedEventsCount()))

	links := pcommon.NewValueSlice()
	linkSlice := links.SetEmptySlice()
	spanLinks := span.Links()
	for i := 0; i < spanLinks.Len(); i++ {
		linkMap := linkSlice.AppendEmpty().SetEmptyMap()
		spanLink := spanLinks.At(i)
		linkMap.PutStr("trace_id", spanLink.TraceID().String())
		linkMap.PutStr("span_id", spanLink.SpanID().String())
		linkMap.PutStr("trace_state", spanLink.TraceState().AsRaw())
		mAttr := linkMap.PutEmptyMap("attributes")
		spanLink.Attributes().CopyTo(mAttr)
		linkMap.PutInt("dropped_attributes_count", int64(spanLink.DroppedAttributesCount()))
	}
	document.AddAttribute("links", links)

	document.AddInt("dropped_links_count", int64(span.DroppedLinksCount()))
	document.AddString("status.message", span.Status().Message())
	document.AddString("status.code", span.Status().Code().String())

	m.encodeResourceOTelMode(&document, resource, resourceSchemaURL)
	m.encodeScopeOTelMode(&document, scope, scopeSchemaURL)

	// TODO: add span events to log data streams

	return document
}

func (m *encodeModel) encodeSpanDefaultMode(resource pcommon.Resource, span ptrace.Span, scope pcommon.InstrumentationScope) objmodel.Document {
	var document objmodel.Document
	document.AddTimestamp("@timestamp", span.StartTimestamp()) // We use @timestamp in order to ensure that we can index if the default data stream logs template is used.
	document.AddTimestamp("EndTimestamp", span.EndTimestamp())
	document.AddTraceID("TraceId", span.TraceID())
	document.AddSpanID("SpanId", span.SpanID())
	document.AddSpanID("ParentSpanId", span.ParentSpanID())
	document.AddString("Name", span.Name())
	document.AddString("Kind", traceutil.SpanKindStr(span.Kind()))
	document.AddInt("TraceStatus", int64(span.Status().Code()))
	document.AddString("TraceStatusDescription", span.Status().Message())
	document.AddString("Link", spanLinksToString(span.Links()))
	m.encodeAttributes(&document, span.Attributes())
	document.AddAttributes("Resource", resource.Attributes())
	m.encodeEvents(&document, span.Events())
	document.AddInt("Duration", durationAsMicroseconds(span.StartTimestamp().AsTime(), span.EndTimestamp().AsTime())) // unit is microseconds
	document.AddAttributes("Scope", scopeToAttributes(scope))
	return document
}

func (m *encodeModel) encodeAttributes(document *objmodel.Document, attributes pcommon.Map) {
	key := "Attributes"
	if m.mode == MappingRaw {
		key = ""
	}
	document.AddAttributes(key, attributes)
}

func (m *encodeModel) encodeEvents(document *objmodel.Document, events ptrace.SpanEventSlice) {
	key := "Events"
	if m.mode == MappingRaw {
		key = ""
	}
	document.AddEvents(key, events)
}

func spanLinksToString(spanLinkSlice ptrace.SpanLinkSlice) string {
	linkArray := make([]map[string]any, 0, spanLinkSlice.Len())
	for i := 0; i < spanLinkSlice.Len(); i++ {
		spanLink := spanLinkSlice.At(i)
		link := map[string]any{}
		link[spanIDField] = traceutil.SpanIDToHexOrEmptyString(spanLink.SpanID())
		link[traceIDField] = traceutil.TraceIDToHexOrEmptyString(spanLink.TraceID())
		link[attributeField] = spanLink.Attributes().AsRaw()
		linkArray = append(linkArray, link)
	}
	linkArrayBytes, _ := json.Marshal(&linkArray)
	return string(linkArrayBytes)
}

// durationAsMicroseconds calculate span duration through end - start nanoseconds and converts time.Time to microseconds,
// which is the format the Duration field is stored in the Span.
func durationAsMicroseconds(start, end time.Time) int64 {
	return (end.UnixNano() - start.UnixNano()) / 1000
}

func scopeToAttributes(scope pcommon.InstrumentationScope) pcommon.Map {
	attrs := pcommon.NewMap()
	attrs.PutStr("name", scope.Name())
	attrs.PutStr("version", scope.Version())
	for k, v := range scope.Attributes().AsRaw() {
		attrs.PutStr(k, v.(string))
	}
	return attrs
}

func encodeAttributesECSMode(document *objmodel.Document, attrs pcommon.Map, conversionMap map[string]string, preserveMap map[string]bool) {
	if len(conversionMap) == 0 {
		// No conversions to be done; add all attributes at top level of
		// document.
		document.AddAttributes("", attrs)
		return
	}

	attrs.Range(func(k string, v pcommon.Value) bool {
		// If ECS key is found for current k in conversion map, use it.
		if ecsKey, exists := conversionMap[k]; exists {
			if ecsKey == "" {
				// Skip the conversion for this k.
				return true
			}

			document.AddAttribute(ecsKey, v)
			if preserve := preserveMap[k]; preserve {
				document.AddAttribute(k, v)
			}
			return true
		}

		// Otherwise, add key at top level with attribute name as-is.
		document.AddAttribute(k, v)
		return true
	})
}

func encodeLogAgentNameECSMode(document *objmodel.Document, resource pcommon.Resource) {
	// Parse out telemetry SDK name, language, and distro name from resource
	// attributes, setting defaults as needed.
	telemetrySdkName := "otlp"
	var telemetrySdkLanguage, telemetryDistroName string

	attrs := resource.Attributes()
	if v, exists := attrs.Get(semconv.AttributeTelemetrySDKName); exists {
		telemetrySdkName = v.Str()
	}
	if v, exists := attrs.Get(semconv.AttributeTelemetrySDKLanguage); exists {
		telemetrySdkLanguage = v.Str()
	}
	if v, exists := attrs.Get(semconv.AttributeTelemetryDistroName); exists {
		telemetryDistroName = v.Str()
		if telemetrySdkLanguage == "" {
			telemetrySdkLanguage = "unknown"
		}
	}

	// Construct agent name from telemetry SDK name, language, and distro name.
	agentName := telemetrySdkName
	if telemetryDistroName != "" {
		agentName = fmt.Sprintf("%s/%s/%s", agentName, telemetrySdkLanguage, telemetryDistroName)
	} else if telemetrySdkLanguage != "" {
		agentName = fmt.Sprintf("%s/%s", agentName, telemetrySdkLanguage)
	}

	// Set agent name in document.
	document.AddString("agent.name", agentName)
}

func encodeLogAgentVersionECSMode(document *objmodel.Document, resource pcommon.Resource) {
	attrs := resource.Attributes()

	if telemetryDistroVersion, exists := attrs.Get(semconv.AttributeTelemetryDistroVersion); exists {
		document.AddString("agent.version", telemetryDistroVersion.Str())
		return
	}

	if telemetrySdkVersion, exists := attrs.Get(semconv.AttributeTelemetrySDKVersion); exists {
		document.AddString("agent.version", telemetrySdkVersion.Str())
		return
	}
}

func encodeLogHostOsTypeECSMode(document *objmodel.Document, resource pcommon.Resource) {
	// https://www.elastic.co/guide/en/ecs/current/ecs-os.html#field-os-type:
	//
	// "One of these following values should be used (lowercase): linux, macos, unix, windows.
	// If the OS you’re dealing with is not in the list, the field should not be populated."

	var ecsHostOsType string
	if semConvOsType, exists := resource.Attributes().Get(semconv.AttributeOSType); exists {
		switch semConvOsType.Str() {
		case "windows", "linux":
			ecsHostOsType = semConvOsType.Str()
		case "darwin":
			ecsHostOsType = "macos"
		case "aix", "hpux", "solaris":
			ecsHostOsType = "unix"
		}
	}

	if semConvOsName, exists := resource.Attributes().Get(semconv.AttributeOSName); exists {
		switch semConvOsName.Str() {
		case "Android":
			ecsHostOsType = "android"
		case "iOS":
			ecsHostOsType = "ios"
		}
	}

	if ecsHostOsType == "" {
		return
	}
	document.AddString("host.os.type", ecsHostOsType)
}

func encodeLogTimestampECSMode(document *objmodel.Document, record plog.LogRecord) {
	if record.Timestamp() != 0 {
		document.AddTimestamp("@timestamp", record.Timestamp())
		return
	}

	document.AddTimestamp("@timestamp", record.ObservedTimestamp())
}

// TODO use https://github.com/open-telemetry/opentelemetry-collector-contrib/tree/main/internal/exp/metrics/identity
func metricECSHash(timestamp pcommon.Timestamp, attributes pcommon.Map) uint32 {
	hasher := fnv.New32a()

	timestampBuf := make([]byte, 8)
	binary.LittleEndian.PutUint64(timestampBuf, uint64(timestamp))
	hasher.Write(timestampBuf)

	mapHashExcludeDataStreamAttr(hasher, attributes)

	return hasher.Sum32()
}

func metricOTelHash(dp dataPoint, scopeAttrs pcommon.Map, unit string) uint32 {
	hasher := fnv.New32a()

	timestampBuf := make([]byte, 8)
	binary.LittleEndian.PutUint64(timestampBuf, uint64(dp.Timestamp()))
	hasher.Write(timestampBuf)

	binary.LittleEndian.PutUint64(timestampBuf, uint64(dp.StartTimestamp()))
	hasher.Write(timestampBuf)

	hasher.Write([]byte(unit))

	mapHashExcludeDataStreamAttr(hasher, scopeAttrs)
	mapHashExcludeDataStreamAttr(hasher, dp.Attributes())

	return hasher.Sum32()
}

// mapHashExcludeDataStreamAttr is mapHash but ignoring DS attributes.
// It is useful for cases where index is already considered during routing and no need to be considered in hashing.
func mapHashExcludeDataStreamAttr(hasher hash.Hash, m pcommon.Map) {
	m.Range(func(k string, v pcommon.Value) bool {
		switch k {
		case dataStreamType, dataStreamDataset, dataStreamNamespace:
			return true
		}
		hasher.Write([]byte(k))
		valueHash(hasher, v)

		return true
	})
}

func mapHash(hasher hash.Hash, m pcommon.Map) {
	m.Range(func(k string, v pcommon.Value) bool {
		hasher.Write([]byte(k))
		valueHash(hasher, v)

		return true
	})
}

func valueHash(h hash.Hash, v pcommon.Value) {
	switch v.Type() {
	case pcommon.ValueTypeEmpty:
		h.Write([]byte{0})
	case pcommon.ValueTypeStr:
		h.Write([]byte(v.Str()))
	case pcommon.ValueTypeBool:
		if v.Bool() {
			h.Write([]byte{1})
		} else {
			h.Write([]byte{0})
		}
	case pcommon.ValueTypeDouble:
		buf := make([]byte, 8)
		binary.LittleEndian.PutUint64(buf, math.Float64bits(v.Double()))
		h.Write(buf)
	case pcommon.ValueTypeInt:
		buf := make([]byte, 8)
		binary.LittleEndian.PutUint64(buf, uint64(v.Int()))
		h.Write(buf)
	case pcommon.ValueTypeBytes:
		h.Write(v.Bytes().AsRaw())
	case pcommon.ValueTypeMap:
		mapHash(h, v.Map())
	case pcommon.ValueTypeSlice:
		sliceHash(h, v.Slice())
	}
}

func sliceHash(h hash.Hash, s pcommon.Slice) {
	for i := 0; i < s.Len(); i++ {
		valueHash(h, s.At(i))
	}
}<|MERGE_RESOLUTION|>--- conflicted
+++ resolved
@@ -270,14 +270,6 @@
 	return buf.Bytes(), nil
 }
 
-<<<<<<< HEAD
-func (m *encodeModel) upsertMetricDataPointValue(documents map[uint32]objmodel.Document, resource pcommon.Resource, resourceSchemaURL string, scope pcommon.InstrumentationScope, scopeSchemaURL string, metric pmetric.Metric, dp dataPoint, value pcommon.Value) error {
-	switch m.mode {
-	case MappingECS:
-		return m.upsertMetricDataPointValueECSMode(documents, resource, resourceSchemaURL, scope, scopeSchemaURL, metric, dp, value)
-	case MappingOTel:
-		return m.upsertMetricDataPointValueOTelMode(documents, resource, resourceSchemaURL, scope, scopeSchemaURL, metric, dp, value)
-=======
 // upsertMetricDataPointValue upserts a datapoint value to documents which is already hashed by resource and index
 func (m *encodeModel) upsertMetricDataPointValue(documents map[uint32]objmodel.Document, resource pcommon.Resource, resourceSchemaURL string, scope pcommon.InstrumentationScope, scopeSchemaURL string, metric pmetric.Metric, dp dataPoint, value pcommon.Value) error {
 	switch m.mode {
@@ -285,7 +277,6 @@
 		return m.upsertMetricDataPointValueOTelMode(documents, resource, resourceSchemaURL, scope, scopeSchemaURL, metric, dp, value)
 	case MappingECS:
 		return m.upsertMetricDataPointValueECSMode(documents, resource, resourceSchemaURL, scope, scopeSchemaURL, metric, dp, value)
->>>>>>> bd7cbd75
 	default:
 		// Defaults to ECS for backward compatibility
 		return m.upsertMetricDataPointValueECSMode(documents, resource, resourceSchemaURL, scope, scopeSchemaURL, metric, dp, value)
@@ -325,76 +316,12 @@
 		document.AddString("unit", metric.Unit())
 
 		attributeMap := dp.Attributes()
-<<<<<<< HEAD
 		addDataStreamAttributes(&document, attributeMap)
 		stripDataStreamAttributes(attributeMap)
 		document.AddAttributes("attributes", attributeMap)
 
 		m.encodeResourceOTelMode(&document, resource, resourceSchemaURL)
 		m.encodeScopeOTelMode(&document, scope, scopeSchemaURL)
-=======
-
-		forEachDataStreamKey := func(fn func(key string)) {
-			for _, key := range datastreamKeys {
-				fn(key)
-			}
-		}
-
-		forEachDataStreamKey(func(key string) {
-			if val, exists := attributeMap.Get(key); exists {
-				document.AddAttribute(key, val)
-				attributeMap.Remove(key)
-			}
-		})
-
-		document.AddAttributes("attributes", attributeMap)
-
-		// Resource
-		resourceMapVal := pcommon.NewValueMap()
-		resourceMap := resourceMapVal.Map()
-		resourceMap.PutStr("schema_url", resourceSchemaURL)
-		resourceMap.PutInt("dropped_attributes_count", int64(resource.DroppedAttributesCount()))
-		resourceAttrMap := resourceMap.PutEmptyMap("attributes")
-
-		resource.Attributes().CopyTo(resourceAttrMap)
-
-		// Remove data_stream attributes from the resources attributes if present
-		forEachDataStreamKey(func(key string) {
-			resourceAttrMap.Remove(key)
-		})
-
-		document.Add("resource", objmodel.ValueFromAttribute(resourceMapVal))
-
-		// Scope
-		scopeMapVal := pcommon.NewValueMap()
-		scopeMap := scopeMapVal.Map()
-		if scope.Name() != "" {
-			scopeMap.PutStr("name", scope.Name())
-		}
-		if scope.Version() != "" {
-			scopeMap.PutStr("version", scope.Version())
-		}
-		if scopeSchemaURL != "" {
-			scopeMap.PutStr("schema_url", scopeSchemaURL)
-		}
-		if scope.DroppedAttributesCount() > 0 {
-			scopeMap.PutInt("dropped_attributes_count", int64(scope.DroppedAttributesCount()))
-		}
-		scopeAttributes := scope.Attributes()
-		if scopeAttributes.Len() > 0 {
-			scopeAttrMap := scopeMap.PutEmptyMap("attributes")
-			scopeAttributes.CopyTo(scopeAttrMap)
-
-			// Remove data_stream attributes from the scope attributes if present
-			forEachDataStreamKey(func(key string) {
-				scopeAttrMap.Remove(key)
-			})
-		}
-
-		if scopeMap.Len() > 0 {
-			document.Add("scope", objmodel.ValueFromAttribute(scopeMapVal))
-		}
->>>>>>> bd7cbd75
 	}
 
 	switch value.Type() {
