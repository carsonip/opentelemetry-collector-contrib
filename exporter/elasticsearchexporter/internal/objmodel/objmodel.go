--- conflicted
+++ resolved
@@ -307,11 +307,7 @@
 // for current use cases and the proper fix will be slightly too complex. YAGNI.
 var otelPrefixSet = map[string]struct{}{
 	"attributes.": {},
-<<<<<<< HEAD
-	"metrics.": {},
-=======
 	"metrics.":    {},
->>>>>>> 497fbb56
 }
 
 func (doc *Document) iterJSONDedot(w *json.Visitor, otel bool) error {
