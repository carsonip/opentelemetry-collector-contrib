--- conflicted
+++ resolved
@@ -12,11 +12,9 @@
 	// DocumentIDAttributeName is the attribute name used to specify the document ID.
 	DocumentIDAttributeName = "elasticsearch.document_id"
 
-<<<<<<< HEAD
+	// DocumentPipelineAttributeName is the attribute name used to specify the document ingest pipeline.
+	DocumentPipelineAttributeName = "elasticsearch.ingest_pipeline"
+
 	// IndexAttributeName is the attribute name used to specify the index to which the document should be routed.
 	IndexAttributeName = "elasticsearch.index"
-=======
-	// DocumentPipelineAttributeName is the attribute name used to specify the document ingest pipeline.
-	DocumentPipelineAttributeName = "elasticsearch.ingest_pipeline"
->>>>>>> 314888af
 )