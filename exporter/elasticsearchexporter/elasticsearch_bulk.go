// Copyright The OpenTelemetry Authors
// SPDX-License-Identifier: Apache-2.0

// Package elasticsearchexporter contains an opentelemetry-collector exporter
// for Elasticsearch.
package elasticsearchexporter // import "github.com/open-telemetry/opentelemetry-collector-contrib/exporter/elasticsearchexporter"

import (
	"bytes"
	"context"
	"crypto/tls"
	"fmt"
	"io"
	"net/http"
	"runtime"
	"sync"
	"sync/atomic"
	"time"

	"github.com/cenkalti/backoff/v4"
	"github.com/elastic/go-docappender/v2"
	elasticsearch7 "github.com/elastic/go-elasticsearch/v7"
	"go.uber.org/zap"

	"github.com/open-telemetry/opentelemetry-collector-contrib/internal/common/sanitize"
)

type esClientCurrent = elasticsearch7.Client
type esConfigCurrent = elasticsearch7.Config

type esBulkIndexerCurrent = bulkIndexerPool

type esBulkIndexerItem = docappender.BulkIndexerItem

// clientLogger implements the estransport.Logger interface
// that is required by the Elasticsearch client for logging.
type clientLogger zap.Logger

// LogRoundTrip should not modify the request or response, except for consuming and closing the body.
// Implementations have to check for nil values in request and response.
func (cl *clientLogger) LogRoundTrip(requ *http.Request, resp *http.Response, err error, _ time.Time, dur time.Duration) error {
	zl := (*zap.Logger)(cl)
	switch {
	case err == nil && resp != nil:
		zl.Debug("Request roundtrip completed.",
			zap.String("path", sanitize.String(requ.URL.Path)),
			zap.String("method", requ.Method),
			zap.Duration("duration", dur),
			zap.String("status", resp.Status))

	case err != nil:
		zl.Error("Request failed.", zap.NamedError("reason", err))
	}

	return nil
}

// RequestBodyEnabled makes the client pass a copy of request body to the logger.
func (*clientLogger) RequestBodyEnabled() bool {
	// TODO: introduce setting log the bodies for more detailed debug logs
	return false
}

// ResponseBodyEnabled makes the client pass a copy of response body to the logger.
func (*clientLogger) ResponseBodyEnabled() bool {
	// TODO: introduce setting log the bodies for more detailed debug logs
	return false
}

func newElasticsearchClient(logger *zap.Logger, config *Config) (*esClientCurrent, error) {
	tlsCfg, err := config.ClientConfig.LoadTLSConfig(context.Background())
	if err != nil {
		return nil, err
	}

	transport := newTransport(config, tlsCfg)

	headers := make(http.Header)
	for k, v := range config.Headers {
		headers.Add(k, v)
	}

	// TODO: validate settings:
	//  - try to parse address and validate scheme (address must be a valid URL)
	//  - check if cloud ID is valid

	// maxRetries configures the maximum number of event publishing attempts,
	// including the first send and additional retries.

	maxRetries := config.Retry.MaxRequests - 1
	retryDisabled := !config.Retry.Enabled || maxRetries <= 0

	if retryDisabled {
		maxRetries = 0
	}

	return elasticsearch7.NewClient(esConfigCurrent{
		Transport: transport,

		// configure connection setup
		Addresses: config.Endpoints,
		CloudID:   config.CloudID,
		Username:  config.Authentication.User,
		Password:  string(config.Authentication.Password),
		APIKey:    string(config.Authentication.APIKey),
		Header:    headers,

		// configure retry behavior
		RetryOnStatus:        config.Retry.RetryOnStatus,
		DisableRetry:         retryDisabled,
		EnableRetryOnTimeout: config.Retry.Enabled,
		//RetryOnError:  retryOnError, // should be used from esclient version 8 onwards
		MaxRetries:   maxRetries,
		RetryBackoff: createElasticsearchBackoffFunc(&config.Retry),

		// configure sniffing
		DiscoverNodesOnStart:  config.Discovery.OnStart,
		DiscoverNodesInterval: config.Discovery.Interval,

		// configure internal metrics reporting and logging
		EnableMetrics:     false, // TODO
		EnableDebugLogger: false, // TODO
		Logger:            (*clientLogger)(logger),
	})
}

func newTransport(config *Config, tlsCfg *tls.Config) *http.Transport {
	transport := http.DefaultTransport.(*http.Transport).Clone()
	if tlsCfg != nil {
		transport.TLSClientConfig = tlsCfg
	}
	if config.ReadBufferSize > 0 {
		transport.ReadBufferSize = config.ReadBufferSize
	}
	if config.WriteBufferSize > 0 {
		transport.WriteBufferSize = config.WriteBufferSize
	}

	return transport
}

func createElasticsearchBackoffFunc(config *RetrySettings) func(int) time.Duration {
	if !config.Enabled {
		return nil
	}

	expBackoff := backoff.NewExponentialBackOff()
	if config.InitialInterval > 0 {
		expBackoff.InitialInterval = config.InitialInterval
	}
	if config.MaxInterval > 0 {
		expBackoff.MaxInterval = config.MaxInterval
	}
	expBackoff.Reset()

	return func(attempts int) time.Duration {
		if attempts == 1 {
			expBackoff.Reset()
		}

		return expBackoff.NextBackOff()
	}
}

<<<<<<< HEAD
func pushDocuments(ctx context.Context, index string, document []byte, bulkIndexer *esBulkIndexerCurrent) error {
	return bulkIndexer.Add(ctx, index, bytes.NewReader(document))
}

func newBulkIndexer(logger *zap.Logger, client *elasticsearch7.Client, config *Config) (*esBulkIndexerCurrent, error) {
	numWorkers := config.NumWorkers
	if numWorkers == 0 {
		numWorkers = runtime.NumCPU()
	}

	flushInterval := config.Flush.Interval
	if flushInterval == 0 {
		flushInterval = 30 * time.Second
	}

	flushBytes := config.Flush.Bytes
	if flushBytes == 0 {
		flushBytes = 5e+6
	}

	var maxDocRetry int
	if config.Retry.Enabled {
		// max_requests includes initial attempt
		// See https://github.com/open-telemetry/opentelemetry-collector-contrib/issues/32344
		maxDocRetry = config.Retry.MaxRequests - 1
	}

	pool := &bulkIndexerPool{
		wg:    sync.WaitGroup{},
		items: make(chan esBulkIndexerItem, config.NumWorkers),
		stats: bulkIndexerStats{},
	}
	pool.wg.Add(numWorkers)

	for i := 0; i < numWorkers; i++ {
		bi, err := docappender.NewBulkIndexer(docappender.BulkIndexerConfig{
			Client:                client,
			MaxDocumentRetries:    maxDocRetry,
			CompressionLevel:      0,
			Pipeline:              config.Pipeline,
			RetryOnDocumentStatus: config.Retry.RetryOnStatus,
		})
		if err != nil {
			return nil, err
=======
func shouldRetryEvent(status int, retryOnStatus []int) bool {
	for _, retryable := range retryOnStatus {
		if status == retryable {
			return true
>>>>>>> ed4adf70
		}
		w := worker{
			indexer:       bi,
			items:         pool.items,
			flushInterval: flushInterval,
			flushTimeout:  config.Timeout,
			flushBytes:    flushBytes,
			logger:        logger,
			stats:         &pool.stats,
		}
		go func() {
			w.run()
			pool.wg.Done()
		}()
	}
	return pool, nil
}

type bulkIndexerStats struct {
	docsIndexed atomic.Int64
}

<<<<<<< HEAD
type bulkIndexerPool struct {
	items chan esBulkIndexerItem
	wg    sync.WaitGroup
	stats bulkIndexerStats
}

// Add adds an item to the bulk indexer pool.
//
// Adding an item after a call to Close() will panic.
func (p *bulkIndexerPool) Add(ctx context.Context, index string, document io.WriterTo) error {
	item := esBulkIndexerItem{
		Index: index,
		Body:  document,
	}
	select {
	case <-ctx.Done():
		return ctx.Err()
	case p.items <- item:
		return nil
	}
}

// Close closes the items channel and waits for the workers to drain it.
func (p *bulkIndexerPool) Close(ctx context.Context) error {
	close(p.items)
	doneCh := make(chan struct{})
	go func() {
		p.wg.Wait()
		close(doneCh)
	}()
	select {
	case <-ctx.Done():
		return ctx.Err()
	case <-doneCh:
		return nil
	}
}

type worker struct {
	indexer       *docappender.BulkIndexer
	items         <-chan esBulkIndexerItem
	flushInterval time.Duration
	flushTimeout  time.Duration
	flushBytes    int

	stats *bulkIndexerStats

	logger *zap.Logger
}

func (w *worker) run() {
	flushTick := time.NewTicker(w.flushInterval)
	for {
		select {
		case item, ok := <-w.items:
			// if channel is closed, flush and return
			if !ok {
				w.flush()
				return
			}

			if err := w.indexer.Add(item); err != nil {
				w.logger.Error("error adding item to bulk indexer", zap.Error(err))
			}

			// w.indexer.Len() can be either compressed or uncompressed bytes
			if w.indexer.Len() >= w.flushBytes {
				w.flush()
				flushTick.Reset(w.flushInterval)
			}
		case <-flushTick.C:
			// bulk indexer needs to be flushed every flush interval because
			// there may be pending bytes in bulk indexer buffer due to e.g. document level 429
			w.flush()
=======
func pushDocuments(ctx context.Context, logger *zap.Logger, index string, document []byte, bulkIndexer esBulkIndexerCurrent, maxAttempts int, retryOnStatus []int) error {
	attempts := 1
	body := bytes.NewReader(document)
	item := esBulkIndexerItem{Action: createAction, Index: index, Body: body}
	// Setup error handler. The handler handles the per item response status based on the
	// selective ACKing in the bulk response.
	item.OnFailure = func(ctx context.Context, item esBulkIndexerItem, resp esBulkIndexerResponseItem, err error) {
		switch {
		case attempts < maxAttempts && shouldRetryEvent(resp.Status, retryOnStatus):
			logger.Debug("Retrying to index",
				zap.String("name", index),
				zap.Int("attempt", attempts),
				zap.Int("status", resp.Status),
				zap.NamedError("reason", err))

			attempts++
			_, _ = body.Seek(0, io.SeekStart)
			_ = bulkIndexer.Add(ctx, item)

		case resp.Status == 0 && err != nil:
			// Encoding error. We didn't even attempt to send the event
			logger.Error("Drop docs: failed to add docs to the bulk request buffer.",
				zap.NamedError("reason", err))

		case err != nil:
			logger.Error("Drop docs: failed to index",
				zap.String("name", index),
				zap.Int("attempt", attempts),
				zap.Int("status", resp.Status),
				zap.NamedError("reason", err))

		default:
			logger.Error(fmt.Sprintf("Drop docs: failed to index: %#v", resp.Error),
				zap.Int("attempt", attempts),
				zap.Int("status", resp.Status))
>>>>>>> ed4adf70
		}
	}
}

func (w *worker) flush() {
	ctx, cancel := context.WithTimeout(context.Background(), w.flushTimeout)
	defer cancel()
	stat, err := w.indexer.Flush(ctx)
	w.stats.docsIndexed.Add(stat.Indexed)
	if err != nil {
		w.logger.Error("bulk indexer flush error", zap.Error(err))
	}
	for _, resp := range stat.FailedDocs {
		w.logger.Error(fmt.Sprintf("Drop docs: failed to index: %#v", resp.Error),
			zap.Int("status", resp.Status))
	}
}<|MERGE_RESOLUTION|>--- conflicted
+++ resolved
@@ -18,7 +18,6 @@
 	"time"
 
 	"github.com/cenkalti/backoff/v4"
-	"github.com/elastic/go-docappender/v2"
 	elasticsearch7 "github.com/elastic/go-elasticsearch/v7"
 	"go.uber.org/zap"
 
@@ -162,7 +161,6 @@
 	}
 }
 
-<<<<<<< HEAD
 func pushDocuments(ctx context.Context, index string, document []byte, bulkIndexer *esBulkIndexerCurrent) error {
 	return bulkIndexer.Add(ctx, index, bytes.NewReader(document))
 }
@@ -207,12 +205,6 @@
 		})
 		if err != nil {
 			return nil, err
-=======
-func shouldRetryEvent(status int, retryOnStatus []int) bool {
-	for _, retryable := range retryOnStatus {
-		if status == retryable {
-			return true
->>>>>>> ed4adf70
 		}
 		w := worker{
 			indexer:       bi,
@@ -235,7 +227,6 @@
 	docsIndexed atomic.Int64
 }
 
-<<<<<<< HEAD
 type bulkIndexerPool struct {
 	items chan esBulkIndexerItem
 	wg    sync.WaitGroup
@@ -310,43 +301,6 @@
 			// bulk indexer needs to be flushed every flush interval because
 			// there may be pending bytes in bulk indexer buffer due to e.g. document level 429
 			w.flush()
-=======
-func pushDocuments(ctx context.Context, logger *zap.Logger, index string, document []byte, bulkIndexer esBulkIndexerCurrent, maxAttempts int, retryOnStatus []int) error {
-	attempts := 1
-	body := bytes.NewReader(document)
-	item := esBulkIndexerItem{Action: createAction, Index: index, Body: body}
-	// Setup error handler. The handler handles the per item response status based on the
-	// selective ACKing in the bulk response.
-	item.OnFailure = func(ctx context.Context, item esBulkIndexerItem, resp esBulkIndexerResponseItem, err error) {
-		switch {
-		case attempts < maxAttempts && shouldRetryEvent(resp.Status, retryOnStatus):
-			logger.Debug("Retrying to index",
-				zap.String("name", index),
-				zap.Int("attempt", attempts),
-				zap.Int("status", resp.Status),
-				zap.NamedError("reason", err))
-
-			attempts++
-			_, _ = body.Seek(0, io.SeekStart)
-			_ = bulkIndexer.Add(ctx, item)
-
-		case resp.Status == 0 && err != nil:
-			// Encoding error. We didn't even attempt to send the event
-			logger.Error("Drop docs: failed to add docs to the bulk request buffer.",
-				zap.NamedError("reason", err))
-
-		case err != nil:
-			logger.Error("Drop docs: failed to index",
-				zap.String("name", index),
-				zap.Int("attempt", attempts),
-				zap.Int("status", resp.Status),
-				zap.NamedError("reason", err))
-
-		default:
-			logger.Error(fmt.Sprintf("Drop docs: failed to index: %#v", resp.Error),
-				zap.Int("attempt", attempts),
-				zap.Int("status", resp.Status))
->>>>>>> ed4adf70
 		}
 	}
 }
