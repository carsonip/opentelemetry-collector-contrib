--- conflicted
+++ resolved
@@ -22,22 +22,11 @@
 	index          string
 	logstashFormat LogstashFormatSettings
 	dynamicIndex   bool
-<<<<<<< HEAD
-=======
-	maxAttempts    int
-	retryOnStatus  []int
->>>>>>> ed4adf70
 
 	client      *esClientCurrent
 	bulkIndexer *esBulkIndexerCurrent
 	model       mappingModel
 }
-
-<<<<<<< HEAD
-var retryOnStatus = []int{500, 502, 503, 504, 429}
-=======
-const createAction = "create"
->>>>>>> ed4adf70
 
 func newLogsExporter(logger *zap.Logger, cfg *Config) (*elasticsearchLogsExporter, error) {
 	if err := cfg.Validate(); err != nil {
@@ -71,11 +60,6 @@
 
 		index:          indexStr,
 		dynamicIndex:   cfg.LogsDynamicIndex.Enabled,
-<<<<<<< HEAD
-=======
-		maxAttempts:    maxAttempts,
-		retryOnStatus:  cfg.Retry.RetryOnStatus,
->>>>>>> ed4adf70
 		model:          model,
 		logstashFormat: cfg.LogstashFormat,
 	}
@@ -134,9 +118,5 @@
 	if err != nil {
 		return fmt.Errorf("Failed to encode log event: %w", err)
 	}
-<<<<<<< HEAD
 	return pushDocuments(ctx, fIndex, document, e.bulkIndexer)
-=======
-	return pushDocuments(ctx, e.logger, fIndex, document, e.bulkIndexer, e.maxAttempts, e.retryOnStatus)
->>>>>>> ed4adf70
 }