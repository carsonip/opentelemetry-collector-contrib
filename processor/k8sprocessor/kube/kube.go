// Copyright 2020 OpenTelemetry Authors
//
// Licensed under the Apache License, Version 2.0 (the "License");
// you may not use this file except in compliance with the License.
// You may obtain a copy of the License at
//
//      http://www.apache.org/licenses/LICENSE-2.0
//
// Unless required by applicable law or agreed to in writing, software
// distributed under the License is distributed on an "AS IS" BASIS,
// WITHOUT WARRANTIES OR CONDITIONS OF ANY KIND, either express or implied.
// See the License for the specific language governing permissions and
// limitations under the License.

package kube

import (
	"regexp"
	"time"

	"go.uber.org/zap"
	metav1 "k8s.io/apimachinery/pkg/apis/meta/v1"
	"k8s.io/apimachinery/pkg/selection"
	"k8s.io/client-go/kubernetes"

	"github.com/open-telemetry/opentelemetry-collector-contrib/internal/common/k8sconfig"
)

const (
	podNodeField            = "spec.nodeName"
	ignoreAnnotation string = "opentelemetry.io/k8s-processor/ignore"

	defaultTagClusterName     = "k8s.cluster.name"
	defaultTagContainerID     = "k8s.container.id"
	defaultTagContainerImage  = "k8s.container.image"
	defaultTagContainerName   = "k8s.container.name"
	defaultTagDaemonSetName   = "k8s.daemonset.name"
	defaultTagDeploymentName  = "k8s.deployment.name"
	defaultTagHostName        = "k8s.pod.hostname"
	defaultTagNamespaceName   = "k8s.namespace.name"
	defaultTagNodeName        = "k8s.node.name"
	defaultTagPodID           = "k8s.pod.id"
	defaultTagPodName         = "k8s.pod.name"
	defaultTagReplicaSetName  = "k8s.replicaset.name"
	defaultTagServiceName     = "k8s.service.name"
	defaultTagStatefulSetName = "k8s.statefulset.name"
	defaultTagStartTime       = "k8s.pod.startTime"
)

var (
	// TODO: move these to config with default values
	podNameIgnorePatterns = []*regexp.Regexp{
		regexp.MustCompile(`jaeger-agent`),
		regexp.MustCompile(`jaeger-collector`),
		regexp.MustCompile(`otel-collector`),
		regexp.MustCompile(`otel-agent`),
		regexp.MustCompile(`collection-sumologic-otelcol`),
	}
	defaultPodDeleteGracePeriod = time.Second * 120
	watchSyncPeriod             = time.Minute * 5
)

// Client defines the main interface that allows querying pods by metadata.
type Client interface {
	GetPodByIP(string) (*Pod, bool)
	Start()
	Stop()
}

// ClientProvider defines a func type that returns a new Client.
<<<<<<< HEAD
type ClientProvider func(*zap.Logger, ExtractionRules, Filters, APIClientsetProvider, InformerProvider, OwnerProvider) (Client, error)
=======
type ClientProvider func(*zap.Logger, k8sconfig.APIConfig, ExtractionRules, Filters, APIClientsetProvider, InformerProvider) (Client, error)
>>>>>>> 5dabcfe9

// APIClientsetProvider defines a func type that initializes and return a new kubernetes
// Clientset object.
type APIClientsetProvider func(config k8sconfig.APIConfig) (kubernetes.Interface, error)

// Pod represents a kubernetes pod.
type Pod struct {
	Name       string
	Address    string
	Attributes map[string]string
	StartTime  *metav1.Time
	Ignore     bool

	DeletedAt time.Time
}

type deleteRequest struct {
	ip   string
	name string
	ts   time.Time
}

// Filters is used to instruct the client on how to filter out k8s pods.
// Right now only filters supported are the ones supported by k8s API itself
// for performance reasons. We can support adding additional custom filters
// in future if there is a real need.
type Filters struct {
	Node            string
	Namespace       string
	Fields          []FieldFilter
	Labels          []FieldFilter
	NamespaceLabels []FieldFilter
}

// FieldFilter represents exactly one filter by field rule.
type FieldFilter struct {
	// Key matches the field name.
	Key string
	// Value matches the field value.
	Value string
	// Op determines the matching operation.
	// Currently only two operations are supported,
	//  - Equals
	//  - NotEquals
	Op selection.Operator
}

// ExtractionRules is used to specify the information that needs to be extracted
// from pods and added to the spans as tags.
type ExtractionRules struct {
	ClusterName     bool
	ContainerID     bool
	ContainerImage  bool
	ContainerName   bool
	DaemonSetName   bool
	DeploymentName  bool
	HostName        bool
	PodID           bool
	PodName         bool
	ReplicaSetName  bool
	ServiceName     bool
	StatefulSetName bool
	StartTime       bool
	Namespace       bool
	NodeName        bool

	OwnerLookupEnabled bool

	Tags            ExtractionFieldTags
	Annotations     []FieldExtractionRule
	Labels          []FieldExtractionRule
	NamespaceLabels []FieldExtractionRule
}

// ExtractionFieldTags is used to describe selected exported key names for the extracted data
type ExtractionFieldTags struct {
	ClusterName     string
	ContainerID     string
	ContainerImage  string
	ContainerName   string
	DaemonSetName   string
	DeploymentName  string
	HostName        string
	PodID           string
	PodName         string
	Namespace       string
	NodeName        string
	ReplicaSetName  string
	ServiceName     string
	StartTime       string
	StatefulSetName string
}

// NewExtractionFieldTags builds a new instance of tags with default values
func NewExtractionFieldTags() ExtractionFieldTags {
	tags := ExtractionFieldTags{}
	tags.ClusterName = defaultTagClusterName
	tags.ContainerID = defaultTagContainerID
	tags.ContainerImage = defaultTagContainerImage
	tags.ContainerName = defaultTagContainerName
	tags.DaemonSetName = defaultTagDaemonSetName
	tags.DeploymentName = defaultTagDeploymentName
	tags.HostName = defaultTagHostName
	tags.PodID = defaultTagPodID
	tags.PodName = defaultTagPodName
	tags.Namespace = defaultTagNamespaceName
	tags.NodeName = defaultTagNodeName
	tags.ReplicaSetName = defaultTagReplicaSetName
	tags.ServiceName = defaultTagServiceName
	tags.StartTime = defaultTagStartTime
	tags.StatefulSetName = defaultTagStatefulSetName
	return tags
}

// FieldExtractionRule is used to specify which fields to extract from pod fields
// and inject into spans as attributes.
type FieldExtractionRule struct {
	// Name is used to as the Span tag name.
	Name string
	// Key is used to lookup k8s pod fields.
	Key string
	// Regex is a regular expression used to extract a sub-part of a field value.
	// Full value is extracted when no regexp is provided.
	Regex *regexp.Regexp
}<|MERGE_RESOLUTION|>--- conflicted
+++ resolved
@@ -68,11 +68,7 @@
 }
 
 // ClientProvider defines a func type that returns a new Client.
-<<<<<<< HEAD
-type ClientProvider func(*zap.Logger, ExtractionRules, Filters, APIClientsetProvider, InformerProvider, OwnerProvider) (Client, error)
-=======
-type ClientProvider func(*zap.Logger, k8sconfig.APIConfig, ExtractionRules, Filters, APIClientsetProvider, InformerProvider) (Client, error)
->>>>>>> 5dabcfe9
+type ClientProvider func(*zap.Logger, k8sconfig.APIConfig, ExtractionRules, Filters, APIClientsetProvider, InformerProvider, OwnerProvider) (Client, error)
 
 // APIClientsetProvider defines a func type that initializes and return a new kubernetes
 // Clientset object.
