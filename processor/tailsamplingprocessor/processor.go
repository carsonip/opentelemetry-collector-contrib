// Copyright The OpenTelemetry Authors
// SPDX-License-Identifier: Apache-2.0

package tailsamplingprocessor // import "github.com/open-telemetry/opentelemetry-collector-contrib/processor/tailsamplingprocessor"

import (
	"context"
	"errors"
	"fmt"
	"math"
	"os"
	"runtime"
	"slices"
	"sync"
	"sync/atomic"
	"time"

	"go.opentelemetry.io/collector/component"
	"go.opentelemetry.io/collector/consumer"
	"go.opentelemetry.io/collector/pdata/pcommon"
	"go.opentelemetry.io/collector/pdata/ptrace"
	"go.opentelemetry.io/collector/processor"
	"go.opentelemetry.io/otel/attribute"
	"go.opentelemetry.io/otel/metric"
	"go.uber.org/zap"
	"golang.org/x/sync/errgroup"

	"github.com/open-telemetry/opentelemetry-collector-contrib/internal/coreinternal/timeutils"
	"github.com/open-telemetry/opentelemetry-collector-contrib/processor/tailsamplingprocessor/cache"
	"github.com/open-telemetry/opentelemetry-collector-contrib/processor/tailsamplingprocessor/internal/eventstorage"
	"github.com/open-telemetry/opentelemetry-collector-contrib/processor/tailsamplingprocessor/internal/idbatcher"
	"github.com/open-telemetry/opentelemetry-collector-contrib/processor/tailsamplingprocessor/internal/metadata"
	"github.com/open-telemetry/opentelemetry-collector-contrib/processor/tailsamplingprocessor/internal/sampling"
	"github.com/open-telemetry/opentelemetry-collector-contrib/processor/tailsamplingprocessor/internal/telemetry"
	"github.com/open-telemetry/opentelemetry-collector-contrib/processor/tailsamplingprocessor/internal/tracelimiter"
	"github.com/open-telemetry/opentelemetry-collector-contrib/processor/tailsamplingprocessor/pkg/samplingpolicy"
)

// policy combines a sampling policy evaluator with the destinations to be
// used for that policy.
type policy struct {
	// name used to identify this policy instance.
	name string
	// evaluator that decides if a trace is sampled or not by this policy instance.
	evaluator samplingpolicy.Evaluator
	// attribute to use in the telemetry to denote the policy.
	attribute metric.MeasurementOption
}

// tailSamplingSpanProcessor handles the incoming trace data and uses the given sampling
// policy to sample traces.
type tailSamplingSpanProcessor struct {
	ctx context.Context

	set       processor.Settings
	telemetry *metadata.TelemetryBuilder
	logger    *zap.Logger

	nextConsumer       consumer.Traces
	maxNumTraces       uint64
	policies           []*policy
	idToTrace          sync.Map
	policyTicker       timeutils.TTicker
	tickerFrequency    time.Duration
	decisionBatcher    idbatcher.Batcher
	sampledIDCache     cache.Cache[bool]
	nonSampledIDCache  cache.Cache[bool]
	traceLimiter       traceLimiter
	numTracesOnMap     *atomic.Uint64
	recordPolicy       bool
	setPolicyMux       sync.Mutex
	pendingPolicy      []PolicyCfg
	sampleOnFirstMatch bool
<<<<<<< HEAD
	offloadToDisk      bool
	storageManager     *eventstorage.StorageManager
	smStopping         chan struct{}
	smErrGroup         errgroup.Group
	decisionWait       time.Duration
	rw                 eventstorage.RW
=======

	host component.Host
}

type traceLimiter interface {
	AcceptTrace(context.Context, pcommon.TraceID, time.Time)
	OnDeleteTrace()
>>>>>>> 3dfb55b3
}

// spanAndScope a structure for holding information about span and its instrumentation scope.
// required for preserving the instrumentation library information while sampling.
// We use pointers there to fast find the span in the map.
type spanAndScope struct {
	span                 *ptrace.Span
	instrumentationScope *pcommon.InstrumentationScope
}

var (
	attrDecisionSampled    = metric.WithAttributes(attribute.String("sampled", "true"), attribute.String("decision", "sampled"))
	attrDecisionNotSampled = metric.WithAttributes(attribute.String("sampled", "false"), attribute.String("decision", "not_sampled"))
	attrDecisionDropped    = metric.WithAttributes(attribute.String("sampled", "false"), attribute.String("decision", "dropped"))
	decisionToAttributes   = map[samplingpolicy.Decision]metric.MeasurementOption{
		samplingpolicy.Sampled:          attrDecisionSampled,
		samplingpolicy.NotSampled:       attrDecisionNotSampled,
		samplingpolicy.InvertNotSampled: attrDecisionNotSampled,
		samplingpolicy.InvertSampled:    attrDecisionSampled,
		samplingpolicy.Dropped:          attrDecisionDropped,
	}

	attrSampledTrue  = metric.WithAttributes(attribute.String("sampled", "true"))
	attrSampledFalse = metric.WithAttributes(attribute.String("sampled", "false"))
)

type Option func(*tailSamplingSpanProcessor)

// newTracesProcessor returns a processor.TracesProcessor that will perform tail sampling according to the given
// configuration.
func newTracesProcessor(ctx context.Context, set processor.Settings, nextConsumer consumer.Traces, cfg Config) (processor.Traces, error) {
	telemetrySettings := set.TelemetrySettings
	telemetry, err := metadata.NewTelemetryBuilder(telemetrySettings)
	if err != nil {
		return nil, err
	}
	nopCache := cache.NewNopDecisionCache[bool]()
	sampledDecisions := nopCache
	nonSampledDecisions := nopCache
	if cfg.DecisionCache.SampledCacheSize > 0 {
		sampledDecisions, err = cache.NewLRUDecisionCache[bool](cfg.DecisionCache.SampledCacheSize)
		if err != nil {
			return nil, err
		}
	}
	if cfg.DecisionCache.NonSampledCacheSize > 0 {
		nonSampledDecisions, err = cache.NewLRUDecisionCache[bool](cfg.DecisionCache.NonSampledCacheSize)
		if err != nil {
			return nil, err
		}
	}

	tsp := &tailSamplingSpanProcessor{
		ctx:                ctx,
		set:                set,
		telemetry:          telemetry,
		nextConsumer:       nextConsumer,
		maxNumTraces:       cfg.NumTraces,
		sampledIDCache:     sampledDecisions,
		nonSampledIDCache:  nonSampledDecisions,
		logger:             telemetrySettings.Logger,
		numTracesOnMap:     &atomic.Uint64{},
		sampleOnFirstMatch: cfg.SampleOnFirstMatch,
		offloadToDisk:      cfg.OffloadToDisk,
		decisionWait:       cfg.DecisionWait,
	}
	tsp.policyTicker = &timeutils.PolicyTicker{OnTickFunc: tsp.samplingPolicyOnTick}

	var tl traceLimiter
	if cfg.BlockOnOverflow {
		tl = tracelimiter.NewBlockingTracesLimiter(cfg.NumTraces)
	} else {
		tl = tracelimiter.NewDropOldTracesLimiter(cfg.NumTraces, tsp.dropTrace)
	}
	tsp.traceLimiter = tl

	for _, opt := range cfg.Options {
		opt(tsp)
	}

	if tsp.tickerFrequency == 0 {
		tsp.tickerFrequency = time.Second
	}

	if tsp.policies == nil {
		tsp.pendingPolicy = cfg.PolicyCfgs
	}

	if tsp.decisionBatcher == nil {
		// this will start a goroutine in the background, so we run it only if everything went
		// well in creating the policies
		numDecisionBatches := math.Max(1, cfg.DecisionWait.Seconds())
		inBatcher, err := idbatcher.New(uint64(numDecisionBatches), cfg.ExpectedNewTracesPerSec, uint64(2*runtime.NumCPU()))
		if err != nil {
			return nil, err
		}
		tsp.decisionBatcher = inBatcher
	}

	return tsp, nil
}

// withDecisionBatcher sets the batcher used to batch trace IDs for policy evaluation.
func withDecisionBatcher(batcher idbatcher.Batcher) Option {
	return func(tsp *tailSamplingSpanProcessor) {
		tsp.decisionBatcher = batcher
	}
}

// withPolicies sets the sampling policies to be used by the processor.
func withPolicies(policies []*policy) Option {
	return func(tsp *tailSamplingSpanProcessor) {
		tsp.policies = policies
	}
}

// withTickerFrequency sets the frequency at which the processor will evaluate the sampling policies.
func withTickerFrequency(frequency time.Duration) Option {
	return func(tsp *tailSamplingSpanProcessor) {
		tsp.tickerFrequency = frequency
	}
}

// WithSampledDecisionCache sets the cache which the processor uses to store recently sampled trace IDs.
func WithSampledDecisionCache(c cache.Cache[bool]) Option {
	return func(tsp *tailSamplingSpanProcessor) {
		tsp.sampledIDCache = c
	}
}

// WithNonSampledDecisionCache sets the cache which the processor uses to store recently non-sampled trace IDs.
func WithNonSampledDecisionCache(c cache.Cache[bool]) Option {
	return func(tsp *tailSamplingSpanProcessor) {
		tsp.nonSampledIDCache = c
	}
}

func withRecordPolicy() Option {
	return func(tsp *tailSamplingSpanProcessor) {
		tsp.recordPolicy = true
	}
}

func getPolicyEvaluator(settings component.TelemetrySettings, cfg *PolicyCfg, policyExtensions map[string]samplingpolicy.Extension) (samplingpolicy.Evaluator, error) {
	switch cfg.Type {
	case Composite:
		return getNewCompositePolicy(settings, &cfg.CompositeCfg, policyExtensions)
	case And:
		return getNewAndPolicy(settings, &cfg.AndCfg, policyExtensions)
	case Drop:
		return getNewDropPolicy(settings, &cfg.DropCfg, policyExtensions)
	default:
		return getSharedPolicyEvaluator(settings, &cfg.sharedPolicyCfg, policyExtensions)
	}
}

func getSharedPolicyEvaluator(settings component.TelemetrySettings, cfg *sharedPolicyCfg, policyExtensions map[string]samplingpolicy.Extension) (samplingpolicy.Evaluator, error) {
	settings.Logger = settings.Logger.With(zap.Any("policy", cfg.Type))

	switch cfg.Type {
	case AlwaysSample:
		return sampling.NewAlwaysSample(settings), nil
	case Latency:
		lfCfg := cfg.LatencyCfg
		return sampling.NewLatency(settings, lfCfg.ThresholdMs, lfCfg.UpperThresholdMs), nil
	case NumericAttribute:
		nafCfg := cfg.NumericAttributeCfg
		var minValuePtr, maxValuePtr *int64
		if nafCfg.MinValue != 0 {
			minValuePtr = &nafCfg.MinValue
		}
		if nafCfg.MaxValue != 0 {
			maxValuePtr = &nafCfg.MaxValue
		}
		return sampling.NewNumericAttributeFilter(settings, nafCfg.Key, minValuePtr, maxValuePtr, nafCfg.InvertMatch), nil
	case Probabilistic:
		pCfg := cfg.ProbabilisticCfg
		return sampling.NewProbabilisticSampler(settings, pCfg.HashSalt, pCfg.SamplingPercentage), nil
	case StringAttribute:
		safCfg := cfg.StringAttributeCfg
		return sampling.NewStringAttributeFilter(settings, safCfg.Key, safCfg.Values, safCfg.EnabledRegexMatching, safCfg.CacheMaxSize, safCfg.InvertMatch), nil
	case StatusCode:
		scfCfg := cfg.StatusCodeCfg
		return sampling.NewStatusCodeFilter(settings, scfCfg.StatusCodes)
	case RateLimiting:
		rlfCfg := cfg.RateLimitingCfg
		return sampling.NewRateLimiting(settings, rlfCfg.SpansPerSecond), nil
	case SpanCount:
		spCfg := cfg.SpanCountCfg
		return sampling.NewSpanCount(settings, spCfg.MinSpans, spCfg.MaxSpans), nil
	case TraceState:
		tsfCfg := cfg.TraceStateCfg
		return sampling.NewTraceStateFilter(settings, tsfCfg.Key, tsfCfg.Values), nil
	case BooleanAttribute:
		bafCfg := cfg.BooleanAttributeCfg
		return sampling.NewBooleanAttributeFilter(settings, bafCfg.Key, bafCfg.Value, bafCfg.InvertMatch), nil
	case OTTLCondition:
		ottlfCfg := cfg.OTTLConditionCfg
		return sampling.NewOTTLConditionFilter(settings, ottlfCfg.SpanConditions, ottlfCfg.SpanEventConditions, ottlfCfg.ErrorMode)
	default:
		t := string(cfg.Type)
		extension, ok := policyExtensions[t]
		if ok {
			evaluator, err := extension.NewEvaluator(cfg.Name, cfg.ExtensionCfg[t])
			if err != nil {
				return nil, fmt.Errorf("unable to load extension %s: %w", t, err)
			}
			return evaluator, nil
		}

		return nil, fmt.Errorf("unknown sampling policy type %s", cfg.Type)
	}
}

type policyDecisionMetrics struct {
	tracesSampled int
	spansSampled  int64
}

type policyMetrics struct {
	idNotFoundOnMapCount, evaluateErrorCount, decisionSampled, decisionNotSampled, decisionDropped int64
	tracesSampledByPolicyDecision                                                                  []map[samplingpolicy.Decision]policyDecisionMetrics
}

func newPolicyMetrics(numPolicies int) *policyMetrics {
	tracesSampledByPolicyDecision := make([]map[samplingpolicy.Decision]policyDecisionMetrics, numPolicies)
	for i := range tracesSampledByPolicyDecision {
		tracesSampledByPolicyDecision[i] = make(map[samplingpolicy.Decision]policyDecisionMetrics)
	}
	return &policyMetrics{
		tracesSampledByPolicyDecision: tracesSampledByPolicyDecision,
	}
}

func (m *policyMetrics) addDecision(policyIndex int, decision samplingpolicy.Decision, spansSampled int64) {
	stats := m.tracesSampledByPolicyDecision[policyIndex][decision]
	stats.tracesSampled++
	stats.spansSampled += spansSampled
	m.tracesSampledByPolicyDecision[policyIndex][decision] = stats
}

func (tsp *tailSamplingSpanProcessor) loadSamplingPolicy(cfgs []PolicyCfg) error {
	telemetrySettings := tsp.set.TelemetrySettings
	componentID := tsp.set.ID.Name()

	cLen := len(cfgs)
	policies := make([]*policy, 0, cLen)
	dropPolicies := make([]*policy, 0, cLen)
	policyNames := make(map[string]struct{}, cLen)

	for i := range cfgs {
		cfg := cfgs[i]
		if cfg.Name == "" {
			return errors.New("policy name cannot be empty")
		}

		if _, exists := policyNames[cfg.Name]; exists {
			return fmt.Errorf("duplicate policy name %q", cfg.Name)
		}
		policyNames[cfg.Name] = struct{}{}

		eval, err := getPolicyEvaluator(telemetrySettings, &cfg, tsp.extensions())
		if err != nil {
			return fmt.Errorf("failed to create policy evaluator for %q: %w", cfg.Name, err)
		}

		uniquePolicyName := cfg.Name
		if componentID != "" {
			uniquePolicyName = fmt.Sprintf("%s.%s", componentID, cfg.Name)
		}

		p := &policy{
			name:      cfg.Name,
			evaluator: eval,
			attribute: metric.WithAttributes(attribute.String("policy", uniquePolicyName)),
		}

		if cfg.Type == Drop {
			dropPolicies = append(dropPolicies, p)
		} else {
			policies = append(policies, p)
		}
	}
	// Dropped decision takes precedence over all others, therefore we evaluate them first.
	tsp.policies = slices.Concat(dropPolicies, policies)

	tsp.logger.Debug("Loaded sampling policy", zap.Int("policies.len", len(policies)))

	return nil
}

func (tsp *tailSamplingSpanProcessor) SetSamplingPolicy(cfgs []PolicyCfg) {
	tsp.logger.Debug("Setting pending sampling policy", zap.Int("pending.len", len(cfgs)))

	tsp.setPolicyMux.Lock()
	defer tsp.setPolicyMux.Unlock()

	tsp.pendingPolicy = cfgs
}

func (tsp *tailSamplingSpanProcessor) loadPendingSamplingPolicy() error {
	tsp.setPolicyMux.Lock()
	defer tsp.setPolicyMux.Unlock()

	// Nothing pending, do nothing.
	pLen := len(tsp.pendingPolicy)
	if pLen == 0 {
		return nil
	}

	tsp.logger.Debug("Loading pending sampling policy", zap.Int("pending.len", pLen))

	err := tsp.loadSamplingPolicy(tsp.pendingPolicy)

	// Empty pending regardless of error. If policy is invalid, it will fail on
	// every tick, no need to do extra work and flood the log with errors.
	tsp.pendingPolicy = nil
	return err
}

func (tsp *tailSamplingSpanProcessor) samplingPolicyOnTick() {
	tsp.logger.Debug("Sampling Policy Evaluation ticked")

	err := tsp.loadPendingSamplingPolicy()
	if err != nil {
		tsp.logger.Error("Failed to load pending sampling policy", zap.Error(err))
		tsp.logger.Debug("Continuing to use the previously loaded sampling policy")
	}

	ctx := context.Background()
	metrics := newPolicyMetrics(len(tsp.policies))
	startTime := time.Now()

	batch, _ := tsp.decisionBatcher.CloseCurrentAndTakeFirstBatch()
	batchLen := len(batch)

	for _, id := range batch {
		d, ok := tsp.idToTrace.Load(id)
		if !ok {
			metrics.idNotFoundOnMapCount++
			continue
		}
<<<<<<< HEAD
		td := d.(*sampling.TraceData)

		var allSpans ptrace.Traces
		if tsp.offloadToDisk {
			allSpans = ptrace.NewTraces()
			traceBatch := eventstorage.Batch{}
			if err := tsp.rw.ReadTraceEvents(id.String(), &traceBatch); err != nil {
				tsp.logger.Warn("Failed to read trace events", zap.Error(err))
				continue
			}
			for _, trace := range traceBatch {
				trace.ResourceSpans().MoveAndAppendTo(allSpans.ResourceSpans())
			}
		}

		td.DecisionTime = time.Now()

		decision := tsp.makeDecision(id, td, &metrics)
=======
		trace := d.(*samplingpolicy.TraceData)
		trace.DecisionTime = time.Now()

		decision := tsp.makeDecision(id, trace, metrics)
>>>>>>> 3dfb55b3

		tsp.telemetry.ProcessorTailSamplingGlobalCountTracesSampled.Add(tsp.ctx, 1, decisionToAttributes[decision])

		// Sampled or not, remove the batches
		td.Lock()
		if !tsp.offloadToDisk {
			allSpans = td.ReceivedBatches
			td.ReceivedBatches = ptrace.NewTraces()
		}
		td.FinalDecision = decision
		td.Unlock()

		if decision == samplingpolicy.Sampled {
			tsp.releaseSampledTrace(ctx, id, allSpans)
		} else {
			tsp.releaseNotSampledTrace(id)
		}
	}

	tsp.telemetry.ProcessorTailSamplingSamplingDecisionTimerLatency.Record(tsp.ctx, int64(time.Since(startTime)/time.Millisecond))
	tsp.telemetry.ProcessorTailSamplingSamplingTracesOnMemory.Record(tsp.ctx, int64(tsp.numTracesOnMap.Load()))
	tsp.telemetry.ProcessorTailSamplingSamplingTraceDroppedTooEarly.Add(tsp.ctx, metrics.idNotFoundOnMapCount)
	tsp.telemetry.ProcessorTailSamplingSamplingPolicyEvaluationError.Add(tsp.ctx, metrics.evaluateErrorCount)

	for i, p := range tsp.policies {
		for decision, stats := range metrics.tracesSampledByPolicyDecision[i] {
			tsp.telemetry.ProcessorTailSamplingCountTracesSampled.Add(tsp.ctx, int64(stats.tracesSampled), p.attribute, decisionToAttributes[decision])
			if telemetry.IsMetricStatCountSpansSampledEnabled() {
				tsp.telemetry.ProcessorTailSamplingCountSpansSampled.Add(tsp.ctx, stats.spansSampled, p.attribute, decisionToAttributes[decision])
			}
		}
	}

	tsp.logger.Debug("Sampling policy evaluation completed",
		zap.Int("batch.len", batchLen),
		zap.Int64("sampled", metrics.decisionSampled),
		zap.Int64("notSampled", metrics.decisionNotSampled),
		zap.Int64("dropped", metrics.decisionDropped),
		zap.Int64("droppedPriorToEvaluation", metrics.idNotFoundOnMapCount),
		zap.Int64("policyEvaluationErrors", metrics.evaluateErrorCount),
	)
}

func (tsp *tailSamplingSpanProcessor) makeDecision(id pcommon.TraceID, trace *samplingpolicy.TraceData, metrics *policyMetrics) samplingpolicy.Decision {
	finalDecision := samplingpolicy.NotSampled
	samplingDecisions := map[samplingpolicy.Decision]*policy{
		samplingpolicy.Error:            nil,
		samplingpolicy.Sampled:          nil,
		samplingpolicy.NotSampled:       nil,
		samplingpolicy.InvertSampled:    nil,
		samplingpolicy.InvertNotSampled: nil,
		samplingpolicy.Dropped:          nil,
	}

	ctx := context.Background()
	startTime := time.Now()

	// Check all policies before making a final decision.
	for i, p := range tsp.policies {
		decision, err := p.evaluator.Evaluate(ctx, id, trace)
		latency := time.Since(startTime)
		tsp.telemetry.ProcessorTailSamplingSamplingDecisionLatency.Record(ctx, int64(latency/time.Microsecond), p.attribute)

		if err != nil {
			if samplingDecisions[samplingpolicy.Error] == nil {
				samplingDecisions[samplingpolicy.Error] = p
			}
			metrics.evaluateErrorCount++
			tsp.logger.Debug("Sampling policy error", zap.Error(err))
			continue
		}

		metrics.addDecision(i, decision, trace.SpanCount.Load())

		// We associate the first policy with the sampling decision to understand what policy sampled a span
		if samplingDecisions[decision] == nil {
			samplingDecisions[decision] = p
		}

		// Break early if dropped. This can drastically reduce tick/decision latency.
		if decision == samplingpolicy.Dropped {
			break
		}
		// If sampleOnFirstMatch is enabled, make decision as soon as a policy matches
		if tsp.sampleOnFirstMatch && decision == samplingpolicy.Sampled {
			break
		}
	}

	var sampledPolicy *policy

	switch {
	case samplingDecisions[samplingpolicy.Dropped] != nil: // Dropped takes precedence
		finalDecision = samplingpolicy.Dropped
	case samplingDecisions[samplingpolicy.InvertNotSampled] != nil: // Then InvertNotSampled
		finalDecision = samplingpolicy.NotSampled
	case samplingDecisions[samplingpolicy.Sampled] != nil:
		finalDecision = samplingpolicy.Sampled
		sampledPolicy = samplingDecisions[samplingpolicy.Sampled]
	case samplingDecisions[samplingpolicy.InvertSampled] != nil && samplingDecisions[samplingpolicy.NotSampled] == nil:
		finalDecision = samplingpolicy.Sampled
		sampledPolicy = samplingDecisions[samplingpolicy.InvertSampled]
	}

	if tsp.recordPolicy && sampledPolicy != nil {
		sampling.SetAttrOnScopeSpans(trace, "tailsampling.policy", sampledPolicy.name)
	}

	switch finalDecision {
	case samplingpolicy.Sampled:
		metrics.decisionSampled++
	case samplingpolicy.NotSampled:
		metrics.decisionNotSampled++
	case samplingpolicy.Dropped:
		metrics.decisionDropped++
	}

	return finalDecision
}

// ConsumeTraces is required by the processor.Traces interface.
func (tsp *tailSamplingSpanProcessor) ConsumeTraces(_ context.Context, td ptrace.Traces) error {
	resourceSpans := td.ResourceSpans()
	for i := 0; i < resourceSpans.Len(); i++ {
		tsp.processTraces(resourceSpans.At(i))
	}
	return nil
}

func (*tailSamplingSpanProcessor) groupSpansByTraceKey(resourceSpans ptrace.ResourceSpans) map[pcommon.TraceID][]spanAndScope {
	idToSpans := make(map[pcommon.TraceID][]spanAndScope)
	ilss := resourceSpans.ScopeSpans()
	for j := 0; j < ilss.Len(); j++ {
		scope := ilss.At(j)
		spans := scope.Spans()
		is := scope.Scope()
		spansLen := spans.Len()
		for k := range spansLen {
			span := spans.At(k)
			key := span.TraceID()
			idToSpans[key] = append(idToSpans[key], spanAndScope{
				span:                 &span,
				instrumentationScope: &is,
			})
		}
	}
	return idToSpans
}

func (tsp *tailSamplingSpanProcessor) processTraces(resourceSpans ptrace.ResourceSpans) {
	currTime := time.Now()

	// Group spans per their traceId to minimize contention on idToTrace
	idToSpansAndScope := tsp.groupSpansByTraceKey(resourceSpans)
	var newTraceIDs int64
	for id, spans := range idToSpansAndScope {
		// If the trace ID is in the sampled cache, short circuit the decision
		if _, ok := tsp.sampledIDCache.Get(id); ok {
			tsp.logger.Debug("Trace ID is in the sampled cache", zap.Stringer("id", id))
			traceTd := ptrace.NewTraces()
			appendToTraces(traceTd, resourceSpans, spans)
			if tsp.recordPolicy {
				sampling.SetBoolAttrOnScopeSpans(traceTd, "tailsampling.cached_decision", true)
			}
			tsp.forwardSpans(tsp.ctx, traceTd)
			tsp.telemetry.ProcessorTailSamplingEarlyReleasesFromCacheDecision.
				Add(tsp.ctx, int64(len(spans)), attrSampledTrue)
			continue
		}
		// If the trace ID is in the non-sampled cache, short circuit the decision
		if _, ok := tsp.nonSampledIDCache.Get(id); ok {
			tsp.logger.Debug("Trace ID is in the non-sampled cache", zap.Stringer("id", id))
			tsp.telemetry.ProcessorTailSamplingEarlyReleasesFromCacheDecision.
				Add(tsp.ctx, int64(len(spans)), attrSampledFalse)
			continue
		}

		lenSpans := int64(len(spans))

		d, loaded := tsp.idToTrace.Load(id)
		if !loaded {
			spanCount := &atomic.Int64{}
			spanCount.Store(lenSpans)

<<<<<<< HEAD
			td := &sampling.TraceData{
				ArrivalTime: currTime,
				SpanCount:   spanCount,
			}

			if !tsp.offloadToDisk {
				td.ReceivedBatches = ptrace.NewTraces()
=======
			td := &samplingpolicy.TraceData{
				ArrivalTime:     currTime,
				SpanCount:       spanCount,
				ReceivedBatches: ptrace.NewTraces(),
>>>>>>> 3dfb55b3
			}

			if d, loaded = tsp.idToTrace.LoadOrStore(id, td); !loaded {
				newTraceIDs++
				tsp.decisionBatcher.AddToCurrentBatch(id)
				tsp.numTracesOnMap.Add(1)
<<<<<<< HEAD
				if tsp.offloadToDisk {
					// Ignore num_traces limit
				} else {
					postDeletion := false
					for !postDeletion {
						select {
						case tsp.deleteChan <- id:
							postDeletion = true
						default:
							traceKeyToDrop := <-tsp.deleteChan
							tsp.dropTrace(traceKeyToDrop, currTime)
						}
					}
				}
=======
				tsp.traceLimiter.AcceptTrace(tsp.ctx, id, currTime)
>>>>>>> 3dfb55b3
			}
		}

		actualData := d.(*samplingpolicy.TraceData)
		if loaded {
			actualData.SpanCount.Add(lenSpans)
		}

		actualData.Lock()
		finalDecision := actualData.FinalDecision

		if finalDecision == samplingpolicy.Unspecified {
			// If the final decision hasn't been made, add the new spans under the lock.
			if tsp.offloadToDisk {
				// TODO: disk write while lock held
				traces := ptrace.NewTraces()
				appendToTraces(traces, resourceSpans, spans)
				randomId := spans[0].span.SpanID() // TODO: fix potential panic
				if err := tsp.rw.WriteTraceEvent(id.String(), randomId.String(), &traces); err != nil {
					tsp.logger.Error("Failed to write trace event", zap.Error(err))
				}
			} else {
				appendToTraces(actualData.ReceivedBatches, resourceSpans, spans)
			}
			actualData.Unlock()
			continue
		}

		actualData.Unlock()

		switch finalDecision {
		case samplingpolicy.Sampled:
			traceTd := ptrace.NewTraces()
			appendToTraces(traceTd, resourceSpans, spans)
			tsp.forwardSpans(tsp.ctx, traceTd)
		case samplingpolicy.NotSampled:
			tsp.releaseNotSampledTrace(id)
		default:
			tsp.logger.Warn("Unexpected sampling decision", zap.Int("decision", int(finalDecision)))
		}

		if !actualData.DecisionTime.IsZero() {
			tsp.telemetry.ProcessorTailSamplingSamplingLateSpanAge.Record(tsp.ctx, int64(time.Since(actualData.DecisionTime)/time.Second))
		}
	}
	tsp.telemetry.ProcessorTailSamplingNewTraceIDReceived.Add(tsp.ctx, newTraceIDs)
}

func (*tailSamplingSpanProcessor) Capabilities() consumer.Capabilities {
	return consumer.Capabilities{MutatesData: false}
}

// Start is invoked during service startup.
func (tsp *tailSamplingSpanProcessor) Start(_ context.Context, host component.Host) error {
	// We need to store the host before loading sampling policies in order to load any extensions.
	tsp.host = host
	if tsp.policies == nil {
		err := tsp.loadPendingSamplingPolicy()
		if err != nil {
			tsp.logger.Error("Failed to load initial sampling policy", zap.Error(err))
			return err
		}
	}
	tsp.policyTicker.Start(tsp.tickerFrequency)
	if tsp.offloadToDisk {
		tmpDir, err := os.MkdirTemp("", "pebble")
		if err != nil {
			return err
		}
		sm, err := eventstorage.NewStorageManager(tmpDir, eventstorage.WithLogger(tsp.logger))
		if err != nil {
			return err
		}
		tsp.storageManager = sm
		tsp.rw = sm.NewReadWriter(0, 0)
		tsp.smStopping = make(chan struct{})
		tsp.smErrGroup.Go(func() error {
			return sm.Run(tsp.smStopping, tsp.decisionWait+time.Second) // FIXME: this is hacky but add a bit of buffer before clearing out the entries
		})
	}
	return nil
}

func (tsp *tailSamplingSpanProcessor) extensions() map[string]samplingpolicy.Extension {
	if tsp.host == nil {
		return nil
	}
	extensions := tsp.host.GetExtensions()
	scoped := map[string]samplingpolicy.Extension{}
	for id, ext := range extensions {
		evaluator, ok := ext.(samplingpolicy.Extension)
		if ok {
			scoped[id.String()] = evaluator
		}
	}
	return scoped
}

// Shutdown is invoked during service shutdown.
func (tsp *tailSamplingSpanProcessor) Shutdown(context.Context) error {
	tsp.decisionBatcher.Stop()
	tsp.policyTicker.Stop()
	if tsp.storageManager != nil {
		close(tsp.smStopping)
		if err := tsp.smErrGroup.Wait(); err != nil {
			tsp.logger.Warn("Error running storage manager", zap.Error(err))
		}
		return tsp.storageManager.Close()
	}
	return nil
}

func (tsp *tailSamplingSpanProcessor) dropTrace(traceID pcommon.TraceID, deletionTime time.Time) {
	var trace *samplingpolicy.TraceData
	if d, ok := tsp.idToTrace.Load(traceID); ok {
		trace = d.(*samplingpolicy.TraceData)
		tsp.idToTrace.Delete(traceID)
		// Subtract one from numTracesOnMap per https://godoc.org/sync/atomic#AddUint64
		tsp.numTracesOnMap.Add(^uint64(0))
		tsp.traceLimiter.OnDeleteTrace()
	}
	if trace == nil {
		tsp.logger.Debug("Attempt to delete trace ID not on table", zap.Stringer("id", traceID))
		return
	}

	tsp.telemetry.ProcessorTailSamplingSamplingTraceRemovalAge.Record(tsp.ctx, int64(deletionTime.Sub(trace.ArrivalTime)/time.Second))
}

// forwardSpans sends the trace data to the next consumer. it is different from
// releaseSampledTrace in that it does not modify any tsp state.
func (tsp *tailSamplingSpanProcessor) forwardSpans(ctx context.Context, td ptrace.Traces) {
	if err := tsp.nextConsumer.ConsumeTraces(ctx, td); err != nil {
		tsp.logger.Warn(
			"Error sending spans to destination",
			zap.Error(err))
	}
}

// releaseSampledTrace sends the trace data to the next consumer. It
// additionally adds the trace ID to the cache of sampled trace IDs. If the
// trace ID is cached, it deletes the spans from the internal map.
func (tsp *tailSamplingSpanProcessor) releaseSampledTrace(ctx context.Context, id pcommon.TraceID, td ptrace.Traces) {
	tsp.sampledIDCache.Put(id, true)
	tsp.forwardSpans(ctx, td)
	_, ok := tsp.sampledIDCache.Get(id)
	if ok {
		tsp.dropTrace(id, time.Now())
	}
}

// releaseNotSampledTrace adds the trace ID to the cache of not sampled trace
// IDs. If the trace ID is cached, it deletes the spans from the internal map.
func (tsp *tailSamplingSpanProcessor) releaseNotSampledTrace(id pcommon.TraceID) {
	tsp.nonSampledIDCache.Put(id, true)
	_, ok := tsp.nonSampledIDCache.Get(id)
	if ok {
		tsp.dropTrace(id, time.Now())
	}
}

func appendToTraces(dest ptrace.Traces, rss ptrace.ResourceSpans, spanAndScopes []spanAndScope) {
	rs := dest.ResourceSpans().AppendEmpty()
	rss.Resource().CopyTo(rs.Resource())

	scopePointerToNewScope := make(map[*pcommon.InstrumentationScope]*ptrace.ScopeSpans)
	for _, spanAndScope := range spanAndScopes {
		// If the scope of the spanAndScope is not in the map, add it to the map and the destination.
		if scope, ok := scopePointerToNewScope[spanAndScope.instrumentationScope]; !ok {
			is := rs.ScopeSpans().AppendEmpty()
			spanAndScope.instrumentationScope.CopyTo(is.Scope())
			scopePointerToNewScope[spanAndScope.instrumentationScope] = &is

			sp := is.Spans().AppendEmpty()
			spanAndScope.span.CopyTo(sp)
		} else {
			sp := scope.Spans().AppendEmpty()
			spanAndScope.span.CopyTo(sp)
		}
	}
}<|MERGE_RESOLUTION|>--- conflicted
+++ resolved
@@ -71,22 +71,20 @@
 	setPolicyMux       sync.Mutex
 	pendingPolicy      []PolicyCfg
 	sampleOnFirstMatch bool
-<<<<<<< HEAD
+
+	host component.Host
+
 	offloadToDisk      bool
 	storageManager     *eventstorage.StorageManager
 	smStopping         chan struct{}
 	smErrGroup         errgroup.Group
 	decisionWait       time.Duration
 	rw                 eventstorage.RW
-=======
-
-	host component.Host
 }
 
 type traceLimiter interface {
 	AcceptTrace(context.Context, pcommon.TraceID, time.Time)
 	OnDeleteTrace()
->>>>>>> 3dfb55b3
 }
 
 // spanAndScope a structure for holding information about span and its instrumentation scope.
@@ -429,8 +427,7 @@
 			metrics.idNotFoundOnMapCount++
 			continue
 		}
-<<<<<<< HEAD
-		td := d.(*sampling.TraceData)
+		td := d.(*samplingpolicy.TraceData)
 
 		var allSpans ptrace.Traces
 		if tsp.offloadToDisk {
@@ -447,13 +444,7 @@
 
 		td.DecisionTime = time.Now()
 
-		decision := tsp.makeDecision(id, td, &metrics)
-=======
-		trace := d.(*samplingpolicy.TraceData)
-		trace.DecisionTime = time.Now()
-
-		decision := tsp.makeDecision(id, trace, metrics)
->>>>>>> 3dfb55b3
+		decision := tsp.makeDecision(id, td, metrics)
 
 		tsp.telemetry.ProcessorTailSamplingGlobalCountTracesSampled.Add(tsp.ctx, 1, decisionToAttributes[decision])
 
@@ -638,44 +629,20 @@
 			spanCount := &atomic.Int64{}
 			spanCount.Store(lenSpans)
 
-<<<<<<< HEAD
-			td := &sampling.TraceData{
+			td := &samplingpolicy.TraceData{
 				ArrivalTime: currTime,
 				SpanCount:   spanCount,
 			}
 
 			if !tsp.offloadToDisk {
 				td.ReceivedBatches = ptrace.NewTraces()
-=======
-			td := &samplingpolicy.TraceData{
-				ArrivalTime:     currTime,
-				SpanCount:       spanCount,
-				ReceivedBatches: ptrace.NewTraces(),
->>>>>>> 3dfb55b3
 			}
 
 			if d, loaded = tsp.idToTrace.LoadOrStore(id, td); !loaded {
 				newTraceIDs++
 				tsp.decisionBatcher.AddToCurrentBatch(id)
 				tsp.numTracesOnMap.Add(1)
-<<<<<<< HEAD
-				if tsp.offloadToDisk {
-					// Ignore num_traces limit
-				} else {
-					postDeletion := false
-					for !postDeletion {
-						select {
-						case tsp.deleteChan <- id:
-							postDeletion = true
-						default:
-							traceKeyToDrop := <-tsp.deleteChan
-							tsp.dropTrace(traceKeyToDrop, currTime)
-						}
-					}
-				}
-=======
 				tsp.traceLimiter.AcceptTrace(tsp.ctx, id, currTime)
->>>>>>> 3dfb55b3
 			}
 		}
 
